/**
 * @license
 * Copyright 2025 Google LLC
 * SPDX-License-Identifier: Apache-2.0
 */

<<<<<<< HEAD
import { renderHook, act } from '@testing-library/react';
import { waitFor } from '@testing-library/dom';
=======
import { describe, it, expect, beforeEach, vi } from 'vitest';
import { act } from 'react';
import { renderHook } from '../../test-utils/render.js';
>>>>>>> 372b5887
import { useShellHistory } from './useShellHistory.js';
import * as fs from 'node:fs/promises';
import * as path from 'node:path';
import * as crypto from 'node:crypto';
import { GEMINI_DIR } from '@google/gemini-cli-core';

vi.mock('node:fs/promises', () => ({
  readFile: vi.fn(),
  writeFile: vi.fn(),
  mkdir: vi.fn(),
}));
const mockHomedir = vi.hoisted(() => vi.fn(() => '/tmp/mock-home'));
vi.mock('node:os', async (importOriginal) => {
  const actual = await importOriginal<typeof import('node:os')>();
  return {
    ...actual,
    homedir: mockHomedir,
  };
});
vi.mock('node:crypto');
vi.mock('node:fs', async (importOriginal) => {
  const actualFs = await importOriginal<typeof import('node:fs')>();
  return {
    ...actualFs,
    mkdirSync: vi.fn(),
  };
});
vi.mock('@google/gemini-cli-core', async (importOriginal) => {
  const actual =
    await importOriginal<typeof import('@google/gemini-cli-core')>();
  const path = await import('node:path');
  class Storage {
    static getGlobalSettingsPath(): string {
      return '/test/home/.gemini/settings.json';
    }
    getProjectTempDir(): string {
      return path.join('/test/home/', actual.GEMINI_DIR, 'tmp', 'mocked_hash');
    }
    getHistoryFilePath(): string {
      return path.join(
        '/test/home/',
        actual.GEMINI_DIR,
        'tmp',
        'mocked_hash',
        'shell_history',
      );
    }
  }
  return {
    ...actual,
    isNodeError: (err: unknown): err is NodeJS.ErrnoException =>
      typeof err === 'object' && err !== null && 'code' in err,
    Storage,
  };
});

const MOCKED_PROJECT_ROOT = '/test/project';
const MOCKED_HOME_DIR = '/test/home';
const MOCKED_PROJECT_HASH = 'mocked_hash';

const MOCKED_HISTORY_DIR = path.join(
  MOCKED_HOME_DIR,
  GEMINI_DIR,
  'tmp',
  MOCKED_PROJECT_HASH,
);
const MOCKED_HISTORY_FILE = path.join(MOCKED_HISTORY_DIR, 'shell_history');

describe('useShellHistory', () => {
  const mockedFs = vi.mocked(fs);
  const mockedCrypto = vi.mocked(crypto);

  beforeEach(() => {
    vi.resetAllMocks();

    mockedFs.readFile.mockResolvedValue('');
    mockedFs.writeFile.mockResolvedValue(undefined);
    mockedFs.mkdir.mockResolvedValue(undefined);
    mockHomedir.mockReturnValue(MOCKED_HOME_DIR);

    const hashMock = {
      update: vi.fn().mockReturnThis(),
      digest: vi.fn().mockReturnValue(MOCKED_PROJECT_HASH),
    };
    mockedCrypto.createHash.mockReturnValue(hashMock as never);
  });

  it('should initialize and read the history file from the correct path', async () => {
    mockedFs.readFile.mockResolvedValue('cmd1\ncmd2');
    const { result } = renderHook(() => useShellHistory(MOCKED_PROJECT_ROOT));

    await vi.waitFor(() => {
      expect(mockedFs.readFile).toHaveBeenCalledWith(
        MOCKED_HISTORY_FILE,
        'utf-8',
      );
    });

    let command: string | null = null;
    act(() => {
      command = result.current.getPreviousCommand();
    });

    // History is loaded newest-first: ['cmd2', 'cmd1']
    expect(command).toBe('cmd2');
  });

  it('should handle a nonexistent history file gracefully', async () => {
    const error = new Error('File not found') as NodeJS.ErrnoException;
    error.code = 'ENOENT';
    mockedFs.readFile.mockRejectedValue(error);

    const { result } = renderHook(() => useShellHistory(MOCKED_PROJECT_ROOT));

    await vi.waitFor(() => {
      expect(mockedFs.readFile).toHaveBeenCalled();
    });

    let command: string | null = null;
    act(() => {
      command = result.current.getPreviousCommand();
    });

    expect(command).toBe(null);
  });

  it('should add a command and write to the history file', async () => {
    const { result } = renderHook(() => useShellHistory(MOCKED_PROJECT_ROOT));

    await vi.waitFor(() => {
      expect(mockedFs.readFile).toHaveBeenCalled();
    });

    act(() => {
      result.current.addCommandToHistory('new_command');
    });

    await vi.waitFor(() => {
      expect(mockedFs.mkdir).toHaveBeenCalledWith(MOCKED_HISTORY_DIR, {
        recursive: true,
      });
      expect(mockedFs.writeFile).toHaveBeenCalledWith(
        MOCKED_HISTORY_FILE,
        'new_command', // Written to file oldest-first.
      );
    });

    let command: string | null = null;
    act(() => {
      command = result.current.getPreviousCommand();
    });
    expect(command).toBe('new_command');
  });

  it('should navigate history correctly with previous/next commands', async () => {
    mockedFs.readFile.mockResolvedValue('cmd1\ncmd2\ncmd3');
    const { result } = renderHook(() => useShellHistory(MOCKED_PROJECT_ROOT));

    // Wait for history to be loaded: ['cmd3', 'cmd2', 'cmd1']
    await vi.waitFor(() => {
      expect(mockedFs.readFile).toHaveBeenCalled();
    });

    let command: string | null = null;

    act(() => {
      command = result.current.getPreviousCommand();
    });
    expect(command).toBe('cmd3');

    act(() => {
      command = result.current.getPreviousCommand();
    });
    expect(command).toBe('cmd2');

    act(() => {
      command = result.current.getPreviousCommand();
    });
    expect(command).toBe('cmd1');

    // Should stay at the oldest command
    act(() => {
      command = result.current.getPreviousCommand();
    });
    expect(command).toBe('cmd1');

    act(() => {
      command = result.current.getNextCommand();
    });
    expect(command).toBe('cmd2');

    act(() => {
      command = result.current.getNextCommand();
    });
    expect(command).toBe('cmd3');

    // Should return to the "new command" line (represented as empty string)
    act(() => {
      command = result.current.getNextCommand();
    });
    expect(command).toBe('');
  });

  it('should not add empty or whitespace-only commands to history', async () => {
    const { result } = renderHook(() => useShellHistory(MOCKED_PROJECT_ROOT));

    await vi.waitFor(() => {
      expect(mockedFs.readFile).toHaveBeenCalled();
    });

    act(() => {
      result.current.addCommandToHistory('   ');
    });

    expect(mockedFs.writeFile).not.toHaveBeenCalled();
  });

  it('should truncate history to MAX_HISTORY_LENGTH (100)', async () => {
    const oldCommands = Array.from({ length: 120 }, (_, i) => `old_cmd_${i}`);
    mockedFs.readFile.mockResolvedValue(oldCommands.join('\n'));

    const { result } = renderHook(() => useShellHistory(MOCKED_PROJECT_ROOT));
    await vi.waitFor(() => {
      expect(mockedFs.readFile).toHaveBeenCalled();
    });

    act(() => {
      result.current.addCommandToHistory('new_cmd');
    });

    // Wait for the async write to happen and then inspect the arguments.
    await vi.waitFor(() => {
      expect(mockedFs.writeFile).toHaveBeenCalled();
    });

    // The hook stores history newest-first.
    // Initial state: ['old_cmd_119', ..., 'old_cmd_0']
    // After adding 'new_cmd': ['new_cmd', 'old_cmd_119', ..., 'old_cmd_21'] (100 items)
    // Written to file (reversed): ['old_cmd_21', ..., 'old_cmd_119', 'new_cmd']
    const writtenContent = mockedFs.writeFile.mock.calls[0][1] as string;
    const writtenLines = writtenContent.split('\n');

    expect(writtenLines.length).toBe(100);
    expect(writtenLines[0]).toBe('old_cmd_21'); // New oldest command
    expect(writtenLines[99]).toBe('new_cmd'); // Newest command
  });

  it('should move an existing command to the top when re-added', async () => {
    mockedFs.readFile.mockResolvedValue('cmd1\ncmd2\ncmd3');
    const { result } = renderHook(() => useShellHistory(MOCKED_PROJECT_ROOT));

    // Initial state: ['cmd3', 'cmd2', 'cmd1']
    await vi.waitFor(() => {
      expect(mockedFs.readFile).toHaveBeenCalled();
    });

    act(() => {
      result.current.addCommandToHistory('cmd1');
    });

    // After re-adding 'cmd1': ['cmd1', 'cmd3', 'cmd2']
    expect(mockedFs.readFile).toHaveBeenCalled();

    await vi.waitFor(() => {
      expect(mockedFs.writeFile).toHaveBeenCalled();
    });

    const writtenContent = mockedFs.writeFile.mock.calls[0][1] as string;
    const writtenLines = writtenContent.split('\n');

    expect(writtenLines).toEqual(['cmd2', 'cmd3', 'cmd1']);
  });
});<|MERGE_RESOLUTION|>--- conflicted
+++ resolved
@@ -4,14 +4,8 @@
  * SPDX-License-Identifier: Apache-2.0
  */
 
-<<<<<<< HEAD
 import { renderHook, act } from '@testing-library/react';
-import { waitFor } from '@testing-library/dom';
-=======
-import { describe, it, expect, beforeEach, vi } from 'vitest';
-import { act } from 'react';
-import { renderHook } from '../../test-utils/render.js';
->>>>>>> 372b5887
+import { /* waitFor */ } from '@testing-library/dom';
 import { useShellHistory } from './useShellHistory.js';
 import * as fs from 'node:fs/promises';
 import * as path from 'node:path';
