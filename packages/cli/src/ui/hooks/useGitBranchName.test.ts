--- conflicted
+++ resolved
@@ -10,14 +10,6 @@
 import { renderHook, waitFor } from '@testing-library/react';
 import { useGitBranchName } from './useGitBranchName.js';
 import { fs, vol } from 'memfs'; // For mocking fs
-<<<<<<< HEAD
-import { EventEmitter } from 'node:events';
-import { exec as mockExec, type ChildProcess } from 'node:child_process';
-import type { FSWatcher } from 'memfs/lib/node/volume.js';
-
-// Mock child_process
-vi.mock('child_process');
-=======
 import { spawnAsync as mockSpawnAsync } from '@google/gemini-cli-core';
 
 // Mock @google/gemini-cli-core
@@ -30,7 +22,6 @@
     spawnAsync: vi.fn(),
   };
 });
->>>>>>> 3d245752
 
 // Mock fs and fs/promises
 vi.mock('node:fs', async () => {
