/**
 * @license
 * Copyright 2025 Google LLC
 * SPDX-License-Identifier: Apache-2.0
 */

import type React from 'react';
<<<<<<< HEAD
import { renderHook, act } from '@testing-library/react';
import { waitFor } from '@testing-library/dom';
=======
import { act } from 'react';
import { renderHook } from '../../test-utils/render.js';
>>>>>>> 372b5887
import type { Mock } from 'vitest';
import { vi } from 'vitest';
import type { Key } from './KeypressContext.js';
import {
  KeypressProvider,
  useKeypressContext,
  DRAG_COMPLETION_TIMEOUT_MS,
  KITTY_SEQUENCE_TIMEOUT_MS,
  // CSI_END_O,
  // SS3_END,
  SINGLE_QUOTE,
  DOUBLE_QUOTE,
} from './KeypressContext.js';
import { useStdin } from 'ink';
import { EventEmitter } from 'node:events';

// Mock the 'ink' module to control stdin
vi.mock('ink', async (importOriginal) => {
  const original = await importOriginal<typeof import('ink')>();
  return {
    ...original,
    useStdin: vi.fn(),
  };
});

const PASTE_START = '\x1B[200~';
const PASTE_END = '\x1B[201~';
// readline will not emit most incomplete kitty sequences but it will give
// up on sequences like this where the modifier (135) has more than two digits.
const INCOMPLETE_KITTY_SEQUENCE = '\x1b[97;135';

class MockStdin extends EventEmitter {
  isTTY = true;
  setRawMode = vi.fn();
  override on = this.addListener;
  override removeListener = super.removeListener;
  resume = vi.fn();
  pause = vi.fn();

  write(text: string) {
    this.emit('data', text);
  }
}

describe('KeypressContext - Kitty Protocol', () => {
  let stdin: MockStdin;
  const mockSetRawMode = vi.fn();

  const wrapper = ({
    children,
    kittyProtocolEnabled = true,
  }: {
    children: React.ReactNode;
    kittyProtocolEnabled?: boolean;
  }) => (
    <KeypressProvider kittyProtocolEnabled={kittyProtocolEnabled ?? false}>
      {children}
    </KeypressProvider>
  );

  beforeEach(() => {
    vi.clearAllMocks();
    stdin = new MockStdin();
    (useStdin as Mock).mockReturnValue({
      stdin,
      setRawMode: mockSetRawMode,
    });
  });

  describe('Enter key handling', () => {
    it('should recognize regular enter key (keycode 13) in kitty protocol', async () => {
      const keyHandler = vi.fn();

      const { result } = renderHook(() => useKeypressContext(), {
        wrapper: ({ children }) =>
          wrapper({ children, kittyProtocolEnabled: true }),
      });

      act(() => result.current.subscribe(keyHandler));

      // Send kitty protocol sequence for regular enter: ESC[13u
      act(() => {
        stdin.write(`\x1b[13u`);
      });

      expect(keyHandler).toHaveBeenCalledWith(
        expect.objectContaining({
          name: 'return',
          kittyProtocol: true,
          ctrl: false,
          meta: false,
          shift: false,
        }),
      );
    });

    it('should recognize numpad enter key (keycode 57414) in kitty protocol', async () => {
      const keyHandler = vi.fn();

      const { result } = renderHook(() => useKeypressContext(), {
        wrapper: ({ children }) =>
          wrapper({ children, kittyProtocolEnabled: true }),
      });

      act(() => result.current.subscribe(keyHandler));

      // Send kitty protocol sequence for numpad enter: ESC[57414u
      act(() => {
        stdin.write(`\x1b[57414u`);
      });

      expect(keyHandler).toHaveBeenCalledWith(
        expect.objectContaining({
          name: 'return',
          kittyProtocol: true,
          ctrl: false,
          meta: false,
          shift: false,
        }),
      );
    });

    it('should handle numpad enter with modifiers', async () => {
      const keyHandler = vi.fn();

      const { result } = renderHook(() => useKeypressContext(), {
        wrapper: ({ children }) =>
          wrapper({ children, kittyProtocolEnabled: true }),
      });

      act(() => result.current.subscribe(keyHandler));

      // Send kitty protocol sequence for numpad enter with Shift (modifier 2): ESC[57414;2u
      act(() => {
        stdin.write(`\x1b[57414;2u`);
      });

      expect(keyHandler).toHaveBeenCalledWith(
        expect.objectContaining({
          name: 'return',
          kittyProtocol: true,
          ctrl: false,
          meta: false,
          shift: true,
        }),
      );
    });

    it('should handle numpad enter with Ctrl modifier', async () => {
      const keyHandler = vi.fn();

      const { result } = renderHook(() => useKeypressContext(), {
        wrapper: ({ children }) =>
          wrapper({ children, kittyProtocolEnabled: true }),
      });

      act(() => result.current.subscribe(keyHandler));

      // Send kitty protocol sequence for numpad enter with Ctrl (modifier 5): ESC[57414;5u
      act(() => stdin.write(`\x1b[57414;5u`));

      expect(keyHandler).toHaveBeenCalledWith(
        expect.objectContaining({
          name: 'return',
          kittyProtocol: true,
          ctrl: true,
          meta: false,
          shift: false,
        }),
      );
    });

    it('should handle numpad enter with Alt modifier', async () => {
      const keyHandler = vi.fn();

      const { result } = renderHook(() => useKeypressContext(), {
        wrapper: ({ children }) =>
          wrapper({ children, kittyProtocolEnabled: true }),
      });

      act(() => result.current.subscribe(keyHandler));

      // Send kitty protocol sequence for numpad enter with Alt (modifier 3): ESC[57414;3u
      act(() => {
        stdin.write(`\x1b[57414;3u`);
      });

      expect(keyHandler).toHaveBeenCalledWith(
        expect.objectContaining({
          name: 'return',
          kittyProtocol: true,
          ctrl: false,
          meta: true,
          shift: false,
        }),
      );
    });

    it('should not process kitty sequences when kitty protocol is disabled', async () => {
      const keyHandler = vi.fn();

      const { result } = renderHook(() => useKeypressContext(), {
        wrapper: ({ children }) =>
          wrapper({ children, kittyProtocolEnabled: false }),
      });

      act(() => result.current.subscribe(keyHandler));

      // Send kitty protocol sequence for numpad enter
      act(() => {
        stdin.write(`\x1b[57414u`);
      });

      // When kitty protocol is disabled, the sequence should be passed through
      // as individual keypresses, not recognized as a single enter key
      expect(keyHandler).not.toHaveBeenCalledWith(
        expect.objectContaining({
          name: 'return',
          kittyProtocol: true,
        }),
      );
    });
  });

  describe('Escape key handling', () => {
    it('should recognize escape key (keycode 27) in kitty protocol', async () => {
      const keyHandler = vi.fn();

      const { result } = renderHook(() => useKeypressContext(), {
        wrapper: ({ children }) =>
          wrapper({ children, kittyProtocolEnabled: true }),
      });

      act(() => result.current.subscribe(keyHandler));

      // Send kitty protocol sequence for escape: ESC[27u
      act(() => {
        stdin.write('\x1b[27u');
      });

      expect(keyHandler).toHaveBeenCalledWith(
        expect.objectContaining({
          name: 'escape',
          kittyProtocol: true,
        }),
      );
    });
  });

  describe('Tab and Backspace handling', () => {
    it('should recognize Tab key in kitty protocol', async () => {
      const keyHandler = vi.fn();
      const { result } = renderHook(() => useKeypressContext(), { wrapper });
      act(() => result.current.subscribe(keyHandler));

      act(() => {
        stdin.write(`\x1b[9u`);
      });

      expect(keyHandler).toHaveBeenCalledWith(
        expect.objectContaining({
          name: 'tab',
          kittyProtocol: true,
          shift: false,
        }),
      );
    });

    it('should recognize Shift+Tab in kitty protocol', async () => {
      const keyHandler = vi.fn();
      const { result } = renderHook(() => useKeypressContext(), { wrapper });
      act(() => result.current.subscribe(keyHandler));

      // Modifier 2 is Shift
      act(() => {
        stdin.write(`\x1b[9;2u`);
      });

      expect(keyHandler).toHaveBeenCalledWith(
        expect.objectContaining({
          name: 'tab',
          kittyProtocol: true,
          shift: true,
        }),
      );
    });

    it('should recognize Backspace key in kitty protocol', async () => {
      const keyHandler = vi.fn();
      const { result } = renderHook(() => useKeypressContext(), { wrapper });
      act(() => result.current.subscribe(keyHandler));

      act(() => {
        stdin.write(`\x1b[127u`);
      });

      expect(keyHandler).toHaveBeenCalledWith(
        expect.objectContaining({
          name: 'backspace',
          kittyProtocol: true,
          meta: false,
        }),
      );
    });

    it('should recognize Option+Backspace in kitty protocol', async () => {
      const keyHandler = vi.fn();
      const { result } = renderHook(() => useKeypressContext(), { wrapper });
      act(() => result.current.subscribe(keyHandler));

      // Modifier 3 is Alt/Option
      act(() => {
        stdin.write(`\x1b[127;3u`);
      });

      expect(keyHandler).toHaveBeenCalledWith(
        expect.objectContaining({
          name: 'backspace',
          kittyProtocol: true,
          meta: true,
        }),
      );
    });

    it('should recognize Ctrl+Backspace in kitty protocol', async () => {
      const keyHandler = vi.fn();
      const { result } = renderHook(() => useKeypressContext(), { wrapper });
      act(() => result.current.subscribe(keyHandler));

      // Modifier 5 is Ctrl
      act(() => {
        stdin.write(`\x1b[127;5u`);
      });

      expect(keyHandler).toHaveBeenCalledWith(
        expect.objectContaining({
          name: 'backspace',
          kittyProtocol: true,
          ctrl: true,
        }),
      );
    });
  });

  describe('paste mode', () => {
    it('should handle multiline paste as a single event', async () => {
      const keyHandler = vi.fn();
      const pastedText = 'This \n is \n a \n multiline \n paste.';

      const { result } = renderHook(() => useKeypressContext(), {
        wrapper,
      });

      act(() => result.current.subscribe(keyHandler));

      // Simulate a bracketed paste event
      act(() => {
        stdin.write(PASTE_START);
        stdin.write(pastedText);
        stdin.write(PASTE_END);
      });

      await vi.waitFor(() => {
        // Expect the handler to be called exactly once for the entire paste
        expect(keyHandler).toHaveBeenCalledTimes(1);
      });

      // Verify the single event contains the full pasted text
      expect(keyHandler).toHaveBeenCalledWith(
        expect.objectContaining({
          paste: true,
          sequence: pastedText,
        }),
      );
    });
    it('should paste start code split over multiple writes', async () => {
      const keyHandler = vi.fn();
      const pastedText = 'pasted content';

      const { result } = renderHook(() => useKeypressContext(), { wrapper });

      act(() => result.current.subscribe(keyHandler));

      act(() => {
        // Split PASTE_START into two parts
        stdin.write(PASTE_START.slice(0, 3));
        stdin.write(PASTE_START.slice(3));
        stdin.write(pastedText);
        stdin.write(PASTE_END);
      });

      await vi.waitFor(() => {
        expect(keyHandler).toHaveBeenCalledTimes(1);
      });

      expect(keyHandler).toHaveBeenCalledWith(
        expect.objectContaining({
          paste: true,
          sequence: pastedText,
        }),
      );
    });

    it('should paste end code split over multiple writes', async () => {
      const keyHandler = vi.fn();
      const pastedText = 'pasted content';

      const { result } = renderHook(() => useKeypressContext(), { wrapper });

      act(() => result.current.subscribe(keyHandler));

      act(() => {
        stdin.write(PASTE_START);
        stdin.write(pastedText);
        // Split PASTE_END into two parts
        stdin.write(PASTE_END.slice(0, 3));
        stdin.write(PASTE_END.slice(3));
      });

      await vi.waitFor(() => {
        expect(keyHandler).toHaveBeenCalledTimes(1);
      });

      expect(keyHandler).toHaveBeenCalledWith(
        expect.objectContaining({
          paste: true,
          sequence: pastedText,
        }),
      );
    });
  });

  describe('debug keystroke logging', () => {
    let consoleLogSpy: ReturnType<typeof vi.spyOn>;
    let consoleWarnSpy: ReturnType<typeof vi.spyOn>;

    beforeEach(() => {
      consoleLogSpy = vi.spyOn(console, 'log').mockImplementation(() => {});
      consoleWarnSpy = vi.spyOn(console, 'warn').mockImplementation(() => {});
    });

    afterEach(() => {
      consoleLogSpy.mockRestore();
      consoleWarnSpy.mockRestore();
    });

    it('should not log keystrokes when debugKeystrokeLogging is false', async () => {
      const keyHandler = vi.fn();

      const wrapper = ({ children }: { children: React.ReactNode }) => (
        <KeypressProvider
          kittyProtocolEnabled={true}
          debugKeystrokeLogging={false}
        >
          {children}
        </KeypressProvider>
      );

      const { result } = renderHook(() => useKeypressContext(), { wrapper });

      act(() => result.current.subscribe(keyHandler));

      // Send a kitty sequence
      act(() => {
        stdin.write('\x1b[27u');
      });

      expect(keyHandler).toHaveBeenCalled();
      expect(consoleLogSpy).not.toHaveBeenCalledWith(
        expect.stringContaining('[DEBUG] Kitty'),
      );
    });

    it('should log kitty buffer accumulation when debugKeystrokeLogging is true', async () => {
      const keyHandler = vi.fn();

      const wrapper = ({ children }: { children: React.ReactNode }) => (
        <KeypressProvider
          kittyProtocolEnabled={true}
          debugKeystrokeLogging={true}
        >
          {children}
        </KeypressProvider>
      );

      const { result } = renderHook(() => useKeypressContext(), { wrapper });

      act(() => result.current.subscribe(keyHandler));

      // Send a complete kitty sequence for escape
      act(() => stdin.write('\x1b[27u'));

      expect(consoleLogSpy).toHaveBeenCalledWith(
        '[DEBUG] Kitty buffer accumulating:',
        expect.stringContaining('"\\u001b[27u"'),
      );
      const parsedCall = consoleLogSpy.mock.calls.find(
        (args) =>
          typeof args[0] === 'string' &&
          args[0].includes('[DEBUG] Kitty sequence parsed successfully'),
      );
      expect(parsedCall).toBeTruthy();
      expect(parsedCall?.[1]).toEqual(expect.stringContaining('\\u001b[27u'));
    });

    it('should log kitty buffer overflow when debugKeystrokeLogging is true', async () => {
      const keyHandler = vi.fn();

      const wrapper = ({ children }: { children: React.ReactNode }) => (
        <KeypressProvider
          kittyProtocolEnabled={true}
          debugKeystrokeLogging={true}
        >
          {children}
        </KeypressProvider>
      );

      const { result } = renderHook(() => useKeypressContext(), { wrapper });

      act(() => result.current.subscribe(keyHandler));

      // Send a long sequence starting with a valid kitty prefix to trigger overflow
      const longSequence = '\x1b[1;' + '1'.repeat(100);
      act(() => stdin.write(longSequence));

      expect(consoleLogSpy).toHaveBeenCalledWith(
        '[DEBUG] Kitty buffer overflow, clearing:',
        expect.any(String),
      );
    });

    it('should log kitty buffer clear on Ctrl+C when debugKeystrokeLogging is true', async () => {
      const keyHandler = vi.fn();

      const wrapper = ({ children }: { children: React.ReactNode }) => (
        <KeypressProvider
          kittyProtocolEnabled={true}
          debugKeystrokeLogging={true}
        >
          {children}
        </KeypressProvider>
      );

      const { result } = renderHook(() => useKeypressContext(), { wrapper });

      act(() => result.current.subscribe(keyHandler));

      act(() => stdin.write(INCOMPLETE_KITTY_SEQUENCE));

      // Send Ctrl+C
      act(() => stdin.write('\x03'));

      expect(consoleLogSpy).toHaveBeenCalledWith(
        '[DEBUG] Kitty buffer cleared on Ctrl+C:',
        INCOMPLETE_KITTY_SEQUENCE,
      );

      // Verify Ctrl+C was handled
      expect(keyHandler).toHaveBeenCalledWith(
        expect.objectContaining({
          name: 'c',
          ctrl: true,
        }),
      );
    });

    it('should show char codes when debugKeystrokeLogging is true even without debug mode', async () => {
      const keyHandler = vi.fn();

      const wrapper = ({ children }: { children: React.ReactNode }) => (
        <KeypressProvider
          kittyProtocolEnabled={true}
          debugKeystrokeLogging={true}
        >
          {children}
        </KeypressProvider>
      );

      const { result } = renderHook(() => useKeypressContext(), { wrapper });

      act(() => result.current.subscribe(keyHandler));

      // Send incomplete kitty sequence
      act(() => stdin.write(INCOMPLETE_KITTY_SEQUENCE));

      // Verify debug logging for accumulation
      expect(consoleLogSpy).toHaveBeenCalledWith(
        '[DEBUG] Kitty buffer accumulating:',
        JSON.stringify(INCOMPLETE_KITTY_SEQUENCE),
      );

      // Verify warning for char codes
      expect(consoleWarnSpy).toHaveBeenCalledWith(
        'Kitty sequence buffer has content:',
        JSON.stringify(INCOMPLETE_KITTY_SEQUENCE),
      );
    });
  });

  describe('Parameterized functional keys', () => {
    it.each([
      // Parameterized
      { sequence: `\x1b[1;2H`, expected: { name: 'home', shift: true } },
      { sequence: `\x1b[1;5F`, expected: { name: 'end', ctrl: true } },
      { sequence: `\x1b[1;1P`, expected: { name: 'f1' } },
      { sequence: `\x1b[1;3Q`, expected: { name: 'f2', meta: true } },
      { sequence: `\x1b[3~`, expected: { name: 'delete' } },
      { sequence: `\x1b[5~`, expected: { name: 'pageup' } },
      { sequence: `\x1b[6~`, expected: { name: 'pagedown' } },
      { sequence: `\x1b[1~`, expected: { name: 'home' } },
      { sequence: `\x1b[4~`, expected: { name: 'end' } },
      { sequence: `\x1b[2~`, expected: { name: 'insert' } },
      // Reverse tabs
      { sequence: `\x1b[Z`, expected: { name: 'tab', shift: true } },
      { sequence: `\x1b[1;2Z`, expected: { name: 'tab', shift: true } },
      // Legacy Arrows
      {
        sequence: `\x1b[A`,
        expected: { name: 'up', ctrl: false, meta: false, shift: false },
      },
      {
        sequence: `\x1b[B`,
        expected: { name: 'down', ctrl: false, meta: false, shift: false },
      },
      {
        sequence: `\x1b[C`,
        expected: { name: 'right', ctrl: false, meta: false, shift: false },
      },
      {
        sequence: `\x1b[D`,
        expected: { name: 'left', ctrl: false, meta: false, shift: false },
      },
      // Legacy Home/End
      {
        sequence: `\x1b[H`,
        expected: { name: 'home', ctrl: false, meta: false, shift: false },
      },
      {
        sequence: `\x1b[F`,
        expected: { name: 'end', ctrl: false, meta: false, shift: false },
      },
    ])(
      'should recognize sequence "$sequence" as $expected.name',
      ({ sequence, expected }) => {
        const keyHandler = vi.fn();
        const { result } = renderHook(() => useKeypressContext(), { wrapper });
        act(() => result.current.subscribe(keyHandler));

        act(() => stdin.write(sequence));

        expect(keyHandler).toHaveBeenCalledWith(
          expect.objectContaining(expected),
        );
      },
    );
  });

  describe('Double-tap and batching', () => {
    it('should emit two delete events for double-tap CSI[3~', async () => {
      const keyHandler = vi.fn();
      const { result } = renderHook(() => useKeypressContext(), { wrapper });
      act(() => result.current.subscribe(keyHandler));

      act(() => stdin.write(`\x1b[3~`));
      act(() => stdin.write(`\x1b[3~`));

      expect(keyHandler).toHaveBeenNthCalledWith(
        1,
        expect.objectContaining({ name: 'delete' }),
      );
      expect(keyHandler).toHaveBeenNthCalledWith(
        2,
        expect.objectContaining({ name: 'delete' }),
      );
    });

    it('should parse two concatenated tilde-coded sequences in one chunk', async () => {
      const keyHandler = vi.fn();
      const { result } = renderHook(() => useKeypressContext(), { wrapper });
      act(() => result.current.subscribe(keyHandler));

      act(() => stdin.write(`\x1b[3~\x1b[5~`));

      expect(keyHandler).toHaveBeenCalledWith(
        expect.objectContaining({ name: 'delete' }),
      );
      expect(keyHandler).toHaveBeenCalledWith(
        expect.objectContaining({ name: 'pageup' }),
      );
    });

    it('should ignore incomplete CSI then parse the next complete sequence', async () => {
      const keyHandler = vi.fn();
      const { result } = renderHook(() => useKeypressContext(), { wrapper });
      act(() => result.current.subscribe(keyHandler));

      // Incomplete ESC sequence then a complete Delete
      act(() => {
        // Provide an incomplete ESC sequence chunk with a real ESC character
        stdin.write('\x1b[1;');
      });
      act(() => stdin.write(`\x1b[3~`));

      expect(keyHandler).toHaveBeenCalledTimes(1);
      expect(keyHandler).toHaveBeenCalledWith(
        expect.objectContaining({ name: 'delete' }),
      );
    });
  });
});

describe('Drag and Drop Handling', () => {
  let stdin: MockStdin;
  const mockSetRawMode = vi.fn();

  const wrapper = ({
    children,
    kittyProtocolEnabled = true,
  }: {
    children: React.ReactNode;
    kittyProtocolEnabled?: boolean;
  }) => (
    <KeypressProvider kittyProtocolEnabled={kittyProtocolEnabled}>
      {children}
    </KeypressProvider>
  );

  beforeEach(() => {
    vi.clearAllMocks();
    vi.useFakeTimers();
    stdin = new MockStdin();
    (useStdin as Mock).mockReturnValue({
      stdin,
      setRawMode: mockSetRawMode,
    });
  });

  afterEach(() => {
    vi.useRealTimers();
  });

  describe('drag start by quotes', () => {
    it('should start collecting when single quote arrives and not broadcast immediately', async () => {
      const keyHandler = vi.fn();

      const { result } = renderHook(() => useKeypressContext(), { wrapper });

      act(() => result.current.subscribe(keyHandler));

      act(() => stdin.write(SINGLE_QUOTE));

      expect(keyHandler).not.toHaveBeenCalled();
    });

    it('should start collecting when double quote arrives and not broadcast immediately', async () => {
      const keyHandler = vi.fn();

      const { result } = renderHook(() => useKeypressContext(), { wrapper });

      act(() => result.current.subscribe(keyHandler));

      act(() => stdin.write(DOUBLE_QUOTE));

      expect(keyHandler).not.toHaveBeenCalled();
    });
  });

  describe('drag collection and completion', () => {
    it('should collect single character inputs during drag mode', async () => {
      const keyHandler = vi.fn();

      const { result } = renderHook(() => useKeypressContext(), { wrapper });

      act(() => result.current.subscribe(keyHandler));

      // Start by single quote
      act(() => stdin.write(SINGLE_QUOTE));

      // Send single character
      act(() => stdin.write('a'));

      // Character should not be immediately broadcast
      expect(keyHandler).not.toHaveBeenCalled();

      // Fast-forward to completion timeout
      act(() => {
        vi.advanceTimersByTime(DRAG_COMPLETION_TIMEOUT_MS + 10);
      });

      // Should broadcast the collected path as paste (includes starting quote)
      expect(keyHandler).toHaveBeenCalledWith(
        expect.objectContaining({
          name: '',
          paste: true,
          sequence: `${SINGLE_QUOTE}a`,
        }),
      );
    });

    it('should collect multiple characters and complete on timeout', async () => {
      const keyHandler = vi.fn();

      const { result } = renderHook(() => useKeypressContext(), { wrapper });

      act(() => result.current.subscribe(keyHandler));

      // Start by single quote
      act(() => stdin.write(SINGLE_QUOTE));

      // Send multiple characters
      act(() => stdin.write('p'));
      act(() => stdin.write('a'));
      act(() => stdin.write('t'));
      act(() => stdin.write('h'));

      // Characters should not be immediately broadcast
      expect(keyHandler).not.toHaveBeenCalled();

      // Fast-forward to completion timeout
      act(() => {
        vi.advanceTimersByTime(DRAG_COMPLETION_TIMEOUT_MS + 10);
      });

      // Should broadcast the collected path as paste (includes starting quote)
      expect(keyHandler).toHaveBeenCalledWith(
        expect.objectContaining({
          name: '',
          paste: true,
          sequence: `${SINGLE_QUOTE}path`,
        }),
      );
    });
  });
});

describe('Kitty Sequence Parsing', () => {
  let stdin: MockStdin;
  const mockSetRawMode = vi.fn();

  const wrapper = ({
    children,
    kittyProtocolEnabled = true,
  }: {
    children: React.ReactNode;
    kittyProtocolEnabled?: boolean;
  }) => (
    <KeypressProvider kittyProtocolEnabled={kittyProtocolEnabled}>
      {children}
    </KeypressProvider>
  );

  beforeEach(() => {
    vi.clearAllMocks();
    vi.useFakeTimers();
    stdin = new MockStdin();
    (useStdin as Mock).mockReturnValue({
      stdin,
      setRawMode: mockSetRawMode,
    });
  });

  afterEach(() => {
    vi.useRealTimers();
  });

  // Terminals to test
  const terminals = ['iTerm2', 'Ghostty', 'MacTerminal', 'VSCodeTerminal'];

  // Key mappings: letter -> [keycode, accented character]
  const keys: Record<string, [number, string]> = {
    a: [97, 'å'],
    o: [111, 'ø'],
    m: [109, 'µ'],
  };

  it.each(
    terminals.flatMap((terminal) =>
      Object.entries(keys).map(([key, [keycode, accentedChar]]) => {
        if (terminal === 'Ghostty') {
          // Ghostty uses kitty protocol sequences
          return {
            terminal,
            key,
            chunk: `\x1b[${keycode};3u`,
            expected: {
              name: key,
              ctrl: false,
              meta: true,
              shift: false,
              paste: false,
              kittyProtocol: true,
            },
          };
        } else if (terminal === 'MacTerminal') {
          // Mac Terminal sends ESC + letter
          return {
            terminal,
            key,
            kitty: false,
            chunk: `\x1b${key}`,
            expected: {
              sequence: `\x1b${key}`,
              name: key,
              ctrl: false,
              meta: true,
              shift: false,
              paste: false,
            },
          };
        } else {
          // iTerm2 and VSCode send accented characters (å, ø, µ)
          // Note: µ (mu) is sent with meta:false on iTerm2/VSCode but
          // gets converted to m with meta:true
          return {
            terminal,
            key,
            chunk: accentedChar,
            expected: {
              name: key,
              ctrl: false,
              meta: true, // Always expect meta:true after conversion
              shift: false,
              paste: false,
              sequence: accentedChar,
            },
          };
        }
      }),
    ),
  )(
    'should handle Alt+$key in $terminal',
    ({
      chunk,
      expected,
      kitty = true,
    }: {
      chunk: string;
      expected: Partial<Key>;
      kitty?: boolean;
    }) => {
      const keyHandler = vi.fn();
      const testWrapper = ({ children }: { children: React.ReactNode }) => (
        <KeypressProvider kittyProtocolEnabled={kitty}>
          {children}
        </KeypressProvider>
      );
      const { result } = renderHook(() => useKeypressContext(), {
        wrapper: testWrapper,
      });
      act(() => result.current.subscribe(keyHandler));

      act(() => stdin.write(chunk));

      expect(keyHandler).toHaveBeenCalledWith(
        expect.objectContaining(expected),
      );
    },
  );

  describe('Backslash key handling', () => {
    beforeEach(() => {
      vi.useFakeTimers();
    });

    afterEach(() => {
      vi.useRealTimers();
    });

    it('should treat backslash as a regular keystroke', () => {
      const keyHandler = vi.fn();
      const { result } = renderHook(() => useKeypressContext(), { wrapper });
      act(() => result.current.subscribe(keyHandler));

      act(() => stdin.write('\\'));

      // Advance timers to trigger the backslash timeout
      act(() => {
        vi.runAllTimers();
      });

      expect(keyHandler).toHaveBeenCalledWith(
        expect.objectContaining({
          sequence: '\\',
          meta: false,
        }),
      );
    });
  });

  it('should timeout and flush incomplete kitty sequences after 50ms', async () => {
    const keyHandler = vi.fn();
    const { result } = renderHook(() => useKeypressContext(), { wrapper });

    act(() => result.current.subscribe(keyHandler));

    act(() => stdin.write(INCOMPLETE_KITTY_SEQUENCE));

    // Should not broadcast immediately
    expect(keyHandler).not.toHaveBeenCalled();

    // Advance time just before timeout
    act(() => vi.advanceTimersByTime(KITTY_SEQUENCE_TIMEOUT_MS - 5));

    // Still shouldn't broadcast
    expect(keyHandler).not.toHaveBeenCalled();

    // Advance past timeout
    act(() => vi.advanceTimersByTime(10));

    // Should now broadcast the incomplete sequence as regular input
    expect(keyHandler).toHaveBeenCalledWith(
      expect.objectContaining({
        name: '',
        sequence: INCOMPLETE_KITTY_SEQUENCE,
        paste: false,
      }),
    );
  });

  it('should immediately flush non-kitty CSI sequences', async () => {
    const keyHandler = vi.fn();
    const { result } = renderHook(() => useKeypressContext(), { wrapper });

    act(() => result.current.subscribe(keyHandler));

    // Send a CSI sequence that doesn't match kitty patterns
    // ESC[m is SGR reset, not a kitty sequence
    act(() => stdin.write('\x1b[m'));

    // Should broadcast immediately as it's not a valid kitty pattern
    expect(keyHandler).toHaveBeenCalledWith(
      expect.objectContaining({
        name: '',
        sequence: '\x1b[m',
        paste: false,
      }),
    );
  });

  it('should parse valid kitty sequences immediately when complete', async () => {
    const keyHandler = vi.fn();
    const { result } = renderHook(() => useKeypressContext(), { wrapper });

    act(() => result.current.subscribe(keyHandler));

    // Send complete kitty sequence for Ctrl+A
    act(() => stdin.write('\x1b[97;5u'));

    // Should parse and broadcast immediately
    expect(keyHandler).toHaveBeenCalledWith(
      expect.objectContaining({
        name: 'a',
        ctrl: true,
        kittyProtocol: true,
      }),
    );
  });

  it('should handle batched kitty sequences correctly', async () => {
    const keyHandler = vi.fn();
    const { result } = renderHook(() => useKeypressContext(), { wrapper });

    act(() => result.current.subscribe(keyHandler));

    // Send Ctrl+a followed by Ctrl+b
    act(() => stdin.write('\x1b[97;5u\x1b[98;5u'));

    // Should parse both sequences
    expect(keyHandler).toHaveBeenCalledTimes(2);
    expect(keyHandler).toHaveBeenNthCalledWith(
      1,
      expect.objectContaining({
        name: 'a',
        ctrl: true,
        kittyProtocol: true,
      }),
    );
    expect(keyHandler).toHaveBeenNthCalledWith(
      2,
      expect.objectContaining({
        name: 'b',
        ctrl: true,
        kittyProtocol: true,
      }),
    );
  });

  it('should clear kitty buffer and timeout on Ctrl+C', async () => {
    const keyHandler = vi.fn();
    const { result } = renderHook(() => useKeypressContext(), { wrapper });

    act(() => result.current.subscribe(keyHandler));

    act(() => stdin.write(INCOMPLETE_KITTY_SEQUENCE));

    // Press Ctrl+C
    act(() => stdin.write('\x03'));

    // Advance past timeout
    act(() => vi.advanceTimersByTime(KITTY_SEQUENCE_TIMEOUT_MS + 10));

    // Should only have received Ctrl+C, not the incomplete sequence
    expect(keyHandler).toHaveBeenCalledTimes(1);
    expect(keyHandler).toHaveBeenCalledWith(
      expect.objectContaining({
        name: 'c',
        ctrl: true,
      }),
    );
  });

  it('should handle mixed valid and invalid sequences', async () => {
    const keyHandler = vi.fn();
    const { result } = renderHook(() => useKeypressContext(), { wrapper });

    act(() => result.current.subscribe(keyHandler));

    // Send valid kitty sequence followed by invalid CSI
    // Valid enter, then invalid sequence
    act(() => stdin.write('\x1b[13u\x1b[!'));

    // Should parse valid sequence and flush invalid immediately
    expect(keyHandler).toHaveBeenCalledTimes(2);
    expect(keyHandler).toHaveBeenNthCalledWith(
      1,
      expect.objectContaining({
        name: 'return',
        kittyProtocol: true,
      }),
    );
    expect(keyHandler).toHaveBeenNthCalledWith(
      2,
      expect.objectContaining({
        name: '',
        sequence: '\x1b[!',
      }),
    );
  });

  it('should not buffer sequences when kitty protocol is disabled', async () => {
    const keyHandler = vi.fn();
    const { result } = renderHook(() => useKeypressContext(), {
      wrapper: ({ children }) =>
        wrapper({ children, kittyProtocolEnabled: false }),
    });

    act(() => result.current.subscribe(keyHandler));

    // Send what would be a kitty sequence
    act(() => stdin.write('\x1b[13u'));

    // Should pass through without parsing
    expect(keyHandler).toHaveBeenCalledWith(
      expect.objectContaining({
        sequence: '\x1b[13u',
      }),
    );
    expect(keyHandler).not.toHaveBeenCalledWith(
      expect.objectContaining({
        name: 'return',
        kittyProtocol: true,
      }),
    );
  });

  it('should handle sequences arriving character by character', async () => {
    vi.useRealTimers(); // Required for correct buffering timing.

    const keyHandler = vi.fn();
    const { result } = renderHook(() => useKeypressContext(), { wrapper });

    act(() => {
      result.current.subscribe(keyHandler);
    });

    // Send kitty sequence character by character
    const sequence = '\x1b[27u'; // Escape key
    for (const char of sequence) {
      act(() => {
        stdin.emit('data', Buffer.from(char));
      });
      await new Promise((resolve) => setTimeout(resolve, 0));
    }

    // Should parse once complete
    await vi.waitFor(() => {
      expect(keyHandler).toHaveBeenCalledWith(
        expect.objectContaining({
          name: 'escape',
          kittyProtocol: true,
        }),
      );
    });
  });

  it('should reset timeout when new input arrives', async () => {
    const keyHandler = vi.fn();
    const { result } = renderHook(() => useKeypressContext(), { wrapper });

    act(() => result.current.subscribe(keyHandler));

    // Start incomplete sequence
    act(() => stdin.write('\x1b[97;13'));

    // Advance time partway
    act(() => vi.advanceTimersByTime(30));

    // Add more to sequence
    act(() => stdin.write('5'));

    // Advance time from the first timeout point
    act(() => vi.advanceTimersByTime(25));

    // Should not have timed out yet (timeout restarted)
    expect(keyHandler).not.toHaveBeenCalled();

    // Complete the sequence
    act(() => stdin.write('u'));

    // Should now parse as complete enter key
    expect(keyHandler).toHaveBeenCalledWith(
      expect.objectContaining({
        name: 'a',
        kittyProtocol: true,
      }),
    );
  });

  it('should flush incomplete kitty sequence on FOCUS_IN event', async () => {
    const keyHandler = vi.fn();
    const { result } = renderHook(() => useKeypressContext(), { wrapper });

    act(() => result.current.subscribe(keyHandler));

    act(() => stdin.write(INCOMPLETE_KITTY_SEQUENCE));

    // Incomplete sequence should be buffered, not broadcast
    expect(keyHandler).not.toHaveBeenCalled();

    // Send FOCUS_IN event
    act(() => stdin.write('\x1b[I'));

    // The buffered sequence should be flushed
    expect(keyHandler).toHaveBeenCalledTimes(1);
    expect(keyHandler).toHaveBeenCalledWith(
      expect.objectContaining({
        name: '',
        sequence: INCOMPLETE_KITTY_SEQUENCE,
        paste: false,
      }),
    );
  });

  it('should flush incomplete kitty sequence on FOCUS_OUT event', async () => {
    const keyHandler = vi.fn();
    const { result } = renderHook(() => useKeypressContext(), { wrapper });

    act(() => result.current.subscribe(keyHandler));

    act(() => stdin.write(INCOMPLETE_KITTY_SEQUENCE));

    // Incomplete sequence should be buffered, not broadcast
    expect(keyHandler).not.toHaveBeenCalled();

    // Send FOCUS_OUT event
    act(() => stdin.write('\x1b[O'));

    // The buffered sequence should be flushed
    expect(keyHandler).toHaveBeenCalledTimes(1);
    expect(keyHandler).toHaveBeenCalledWith(
      expect.objectContaining({
        name: '',
        sequence: INCOMPLETE_KITTY_SEQUENCE,
        paste: false,
      }),
    );
  });

  it('should flush incomplete kitty sequence on paste event', async () => {
    vi.useFakeTimers();
    const keyHandler = vi.fn();
    const { result } = renderHook(() => useKeypressContext(), { wrapper });

    act(() => result.current.subscribe(keyHandler));

    act(() => stdin.write(INCOMPLETE_KITTY_SEQUENCE));

    // Incomplete sequence should be buffered, not broadcast
    expect(keyHandler).not.toHaveBeenCalled();

    // Send paste start sequence
    act(() => stdin.write(`\x1b[200~`));

    // The buffered sequence should be flushed
    expect(keyHandler).toHaveBeenCalledTimes(1);
    expect(keyHandler).toHaveBeenCalledWith(
      expect.objectContaining({
        name: '',
        sequence: INCOMPLETE_KITTY_SEQUENCE,
        paste: false,
      }),
    );

    // Now send some paste content and end paste to make sure paste still works
    const pastedText = 'hello';
    const PASTE_MODE_SUFFIX = `\x1b[201~`;
    act(() => {
      stdin.write(pastedText);
      stdin.write(PASTE_MODE_SUFFIX);
    });

    act(() => vi.runAllTimers());

    // The paste event should be broadcast
    expect(keyHandler).toHaveBeenCalledTimes(2);
    expect(keyHandler).toHaveBeenNthCalledWith(
      2,
      expect.objectContaining({
        paste: true,
        sequence: pastedText,
      }),
    );
    vi.useRealTimers();
  });
});<|MERGE_RESOLUTION|>--- conflicted
+++ resolved
@@ -5,13 +5,8 @@
  */
 
 import type React from 'react';
-<<<<<<< HEAD
 import { renderHook, act } from '@testing-library/react';
-import { waitFor } from '@testing-library/dom';
-=======
-import { act } from 'react';
-import { renderHook } from '../../test-utils/render.js';
->>>>>>> 372b5887
+import { /* waitFor */ } from '@testing-library/dom';
 import type { Mock } from 'vitest';
 import { vi } from 'vitest';
 import type { Key } from './KeypressContext.js';
