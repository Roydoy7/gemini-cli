/**
 * @license
 * Copyright 2025 Google LLC
 * SPDX-License-Identifier: Apache-2.0
 */

import { renderWithProviders } from '../../test-utils/render.js';
<<<<<<< HEAD
import { waitFor } from '@testing-library/dom';
=======
import { act } from 'react';
>>>>>>> 372b5887
import { vi } from 'vitest';
import { FolderTrustDialog } from './FolderTrustDialog.js';
import * as processUtils from '../../utils/processUtils.js';

vi.mock('../../utils/processUtils.js', () => ({
  relaunchApp: vi.fn(),
}));

const mockedExit = vi.hoisted(() => vi.fn());
const mockedCwd = vi.hoisted(() => vi.fn());

vi.mock('node:process', async () => {
  const actual =
    await vi.importActual<typeof import('node:process')>('node:process');
  return {
    ...actual,
    exit: mockedExit,
    cwd: mockedCwd,
  };
});

describe('FolderTrustDialog', () => {
  beforeEach(() => {
    vi.clearAllMocks();
    mockedCwd.mockReturnValue('/home/user/project');
  });

  it('should render the dialog with title and description', () => {
    const { lastFrame } = renderWithProviders(
      <FolderTrustDialog onSelect={vi.fn()} />,
    );

    expect(lastFrame()).toContain('Do you trust this folder?');
    expect(lastFrame()).toContain(
      'Trusting a folder allows Gemini to execute commands it suggests.',
    );
  });

  it('should display exit message and call process.exit and not call onSelect when escape is pressed', async () => {
    const onSelect = vi.fn();
    const { lastFrame, stdin } = renderWithProviders(
      <FolderTrustDialog onSelect={onSelect} isRestarting={false} />,
    );

    act(() => {
      stdin.write('\u001b[27u'); // Press kitty escape key
    });

    await vi.waitFor(() => {
      expect(lastFrame()).toContain(
        'A folder trust level must be selected to continue. Exiting since escape was pressed.',
      );
    });
    await vi.waitFor(() => {
      expect(mockedExit).toHaveBeenCalledWith(1);
    });
    expect(onSelect).not.toHaveBeenCalled();
  });

  it('should display restart message when isRestarting is true', () => {
    const { lastFrame } = renderWithProviders(
      <FolderTrustDialog onSelect={vi.fn()} isRestarting={true} />,
    );

    expect(lastFrame()).toContain(' Gemini CLI is restarting');
  });

  it('should call relaunchApp when isRestarting is true', async () => {
    vi.useFakeTimers();
    const relaunchApp = vi.spyOn(processUtils, 'relaunchApp');
    renderWithProviders(
      <FolderTrustDialog onSelect={vi.fn()} isRestarting={true} />,
    );
    await vi.advanceTimersByTimeAsync(250);
    expect(relaunchApp).toHaveBeenCalled();
    vi.useRealTimers();
  });

  it('should not call process.exit when "r" is pressed and isRestarting is false', async () => {
    const { stdin } = renderWithProviders(
      <FolderTrustDialog onSelect={vi.fn()} isRestarting={false} />,
    );

    act(() => {
      stdin.write('r');
    });

    await vi.waitFor(() => {
      expect(mockedExit).not.toHaveBeenCalled();
    });
  });

  describe('directory display', () => {
    it('should correctly display the folder name for a nested directory', () => {
      mockedCwd.mockReturnValue('/home/user/project');
      const { lastFrame } = renderWithProviders(
        <FolderTrustDialog onSelect={vi.fn()} />,
      );
      expect(lastFrame()).toContain('Trust folder (project)');
    });

    it('should correctly display the parent folder name for a nested directory', () => {
      mockedCwd.mockReturnValue('/home/user/project');
      const { lastFrame } = renderWithProviders(
        <FolderTrustDialog onSelect={vi.fn()} />,
      );
      expect(lastFrame()).toContain('Trust parent folder (user)');
    });

    it('should correctly display an empty parent folder name for a directory directly under root', () => {
      mockedCwd.mockReturnValue('/project');
      const { lastFrame } = renderWithProviders(
        <FolderTrustDialog onSelect={vi.fn()} />,
      );
      expect(lastFrame()).toContain('Trust parent folder ()');
    });
  });
});<|MERGE_RESOLUTION|>--- conflicted
+++ resolved
@@ -5,11 +5,7 @@
  */
 
 import { renderWithProviders } from '../../test-utils/render.js';
-<<<<<<< HEAD
-import { waitFor } from '@testing-library/dom';
-=======
-import { act } from 'react';
->>>>>>> 372b5887
+import { /* waitFor */ } from '@testing-library/dom';
 import { vi } from 'vitest';
 import { FolderTrustDialog } from './FolderTrustDialog.js';
 import * as processUtils from '../../utils/processUtils.js';
