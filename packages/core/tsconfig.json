--- conflicted
+++ resolved
@@ -2,11 +2,7 @@
   "extends": "../../tsconfig.json",
   "compilerOptions": {
     "outDir": "dist",
-<<<<<<< HEAD
-    "lib": ["DOM", "DOM.Iterable", "ES2022"],
-=======
     "lib": ["DOM", "DOM.Iterable", "ES2023"],
->>>>>>> 3d245752
     "composite": true,
     "types": ["node", "vitest/globals"]
   },
