--- conflicted
+++ resolved
@@ -33,41 +33,9 @@
     }
   }
 
-<<<<<<< HEAD
   // private loadBuiltInAgents(): void {
   //   this.registerAgent(CodebaseInvestigatorAgent);
   // }
-=======
-  private loadBuiltInAgents(): void {
-    const investigatorSettings = this.config.getCodebaseInvestigatorSettings();
-
-    // Only register the agent if it's enabled in the settings.
-    if (investigatorSettings?.enabled) {
-      const agentDef = {
-        ...CodebaseInvestigatorAgent,
-        modelConfig: {
-          ...CodebaseInvestigatorAgent.modelConfig,
-          model:
-            investigatorSettings.model ??
-            CodebaseInvestigatorAgent.modelConfig.model,
-          thinkingBudget:
-            investigatorSettings.thinkingBudget ??
-            CodebaseInvestigatorAgent.modelConfig.thinkingBudget,
-        },
-        runConfig: {
-          ...CodebaseInvestigatorAgent.runConfig,
-          max_time_minutes:
-            investigatorSettings.maxTimeMinutes ??
-            CodebaseInvestigatorAgent.runConfig.max_time_minutes,
-          max_turns:
-            investigatorSettings.maxNumTurns ??
-            CodebaseInvestigatorAgent.runConfig.max_turns,
-        },
-      };
-      this.registerAgent(agentDef);
-    }
-  }
->>>>>>> 372b5887
 
   /**
    * Registers an agent definition. If an agent with the same name exists,
