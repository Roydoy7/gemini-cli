/**
 * @license
 * Copyright 2025 Google LLC
 * SPDX-License-Identifier: Apache-2.0
 */

import type {
  Part,
  PartListUnion,
  GenerateContentResponse,
  FunctionCall,
  FunctionDeclaration,
  FinishReason,
  GenerateContentResponseUsageMetadata,
} from '@google/genai';
import type {
  ToolCallConfirmationDetails,
  ToolResult,
  ToolResultDisplay,
} from '../tools/tools.js';
import type { ToolErrorType } from '../tools/tool-error.js';
import type { ToolResponseData } from '../providers/types.js';
import { getResponseText } from '../utils/partUtils.js';
import { reportError } from '../utils/errorReporting.js';
import {
  getErrorMessage,
  UnauthorizedError,
  toFriendlyError,
} from '../utils/errors.js';
import type { GeminiChat } from './geminiChat.js';
import { parseThought, type ThoughtSummary } from '../utils/thoughtUtils.js';
import { createUserContent } from '@google/genai';

// Define a structure for tools passed to the server
export interface ServerTool {
  name: string;
  schema: FunctionDeclaration;
  // The execute method signature might differ slightly or be wrapped
  execute(
    params: Record<string, unknown>,
    signal?: AbortSignal,
  ): Promise<ToolResult>;
  shouldConfirmExecute(
    params: Record<string, unknown>,
    abortSignal: AbortSignal,
  ): Promise<ToolCallConfirmationDetails | false>;
}

export enum GeminiEventType {
  Content = 'content',
  ToolCallRequest = 'tool_call_request',
  ToolCallResponse = 'tool_call_response',
  ToolCallConfirmation = 'tool_call_confirmation',
  UserCancelled = 'user_cancelled',
  Error = 'error',
  ChatCompressed = 'chat_compressed',
  Thought = 'thought',
  MaxSessionTurns = 'max_session_turns',
  Finished = 'finished',
  LoopDetected = 'loop_detected',
  Citation = 'citation',
  Retry = 'retry',
  ContextWindowWillOverflow = 'context_window_will_overflow',
}

export type ServerGeminiRetryEvent = {
  type: GeminiEventType.Retry;
};

export type ServerGeminiContextWindowWillOverflowEvent = {
  type: GeminiEventType.ContextWindowWillOverflow;
  value: {
    estimatedRequestTokenCount: number;
    remainingTokenCount: number;
  };
};

export interface StructuredError {
  message: string;
  status?: number;
}

export interface GeminiErrorEventValue {
  error: StructuredError;
}

export interface GeminiFinishedEventValue {
  reason: FinishReason | undefined;
  usageMetadata: GenerateContentResponseUsageMetadata | undefined;
}

export interface ToolCallRequestInfo {
  callId: string;
  name: string;
  args: Record<string, unknown>;
  isClientInitiated: boolean;
  prompt_id: string;
}

export interface ToolCallResponseInfo {
  callId: string;
  responseParts: Part[];
  resultDisplay: ToolResultDisplay | undefined;
  error: Error | undefined;
  errorType: ToolErrorType | undefined;
<<<<<<< HEAD
  structuredData?: ToolResponseData;
=======
  outputFile?: string | undefined;
  contentLength?: number;
>>>>>>> 3d245752
}

export interface ServerToolCallConfirmationDetails {
  request: ToolCallRequestInfo;
  details: ToolCallConfirmationDetails;
}

export type ServerGeminiContentEvent = {
  type: GeminiEventType.Content;
  value: string;
};

export type ServerGeminiThoughtEvent = {
  type: GeminiEventType.Thought;
  value: ThoughtSummary;
};

export type ServerGeminiToolCallRequestEvent = {
  type: GeminiEventType.ToolCallRequest;
  value: ToolCallRequestInfo;
};

export type ServerGeminiToolCallResponseEvent = {
  type: GeminiEventType.ToolCallResponse;
  value: ToolCallResponseInfo;
};

export type ServerGeminiToolCallConfirmationEvent = {
  type: GeminiEventType.ToolCallConfirmation;
  value: ServerToolCallConfirmationDetails;
};

export type ServerGeminiUserCancelledEvent = {
  type: GeminiEventType.UserCancelled;
};

export type ServerGeminiErrorEvent = {
  type: GeminiEventType.Error;
  value: GeminiErrorEventValue;
};

export enum CompressionStatus {
  /** The compression was successful */
  COMPRESSED = 1,

  /** The compression failed due to the compression inflating the token count */
  COMPRESSION_FAILED_INFLATED_TOKEN_COUNT,

  /** The compression failed due to an error counting tokens */
  COMPRESSION_FAILED_TOKEN_COUNT_ERROR,

  /** The compression was not necessary and no action was taken */
  NOOP,
}

export interface ChatCompressionInfo {
  originalTokenCount: number;
  newTokenCount: number;
  compressionStatus: CompressionStatus;
}

export type ServerGeminiChatCompressedEvent = {
  type: GeminiEventType.ChatCompressed;
  value: ChatCompressionInfo | null;
};

export type ServerGeminiMaxSessionTurnsEvent = {
  type: GeminiEventType.MaxSessionTurns;
};

export type ServerGeminiFinishedEvent = {
  type: GeminiEventType.Finished;
  value: GeminiFinishedEventValue;
};

export type ServerGeminiLoopDetectedEvent = {
  type: GeminiEventType.LoopDetected;
};

export type ServerGeminiCitationEvent = {
  type: GeminiEventType.Citation;
  value: string;
};

// The original union type, now composed of the individual types
export type ServerGeminiStreamEvent =
  | ServerGeminiChatCompressedEvent
  | ServerGeminiCitationEvent
  | ServerGeminiContentEvent
  | ServerGeminiErrorEvent
  | ServerGeminiFinishedEvent
  | ServerGeminiLoopDetectedEvent
  | ServerGeminiMaxSessionTurnsEvent
  | ServerGeminiThoughtEvent
  | ServerGeminiToolCallConfirmationEvent
  | ServerGeminiToolCallRequestEvent
  | ServerGeminiToolCallResponseEvent
  | ServerGeminiUserCancelledEvent
  | ServerGeminiRetryEvent
  | ServerGeminiContextWindowWillOverflowEvent;

// A turn manages the agentic loop turn within the server context.
export class Turn {
  readonly pendingToolCalls: ToolCallRequestInfo[] = [];
  private debugResponses: GenerateContentResponse[] = [];
  private pendingCitations = new Set<string>();
  finishReason: FinishReason | undefined = undefined;

  constructor(
    private readonly chat: GeminiChat,
    private readonly prompt_id: string,
  ) {}
  // The run method yields simpler events suitable for server logic
  async *run(
    model: string,
    req: PartListUnion,
    signal: AbortSignal,
  ): AsyncGenerator<ServerGeminiStreamEvent> {
    try {
      // Note: This assumes `sendMessageStream` yields events like
      // { type: StreamEventType.RETRY } or { type: StreamEventType.CHUNK, value: GenerateContentResponse }
      const responseStream = await this.chat.sendMessageStream(
        model,
        {
          message: req,
          config: {
            abortSignal: signal,
          },
        },
        this.prompt_id,
      );

      for await (const streamEvent of responseStream) {
        if (signal?.aborted) {
          yield { type: GeminiEventType.UserCancelled };
          return;
        }

        // Handle the new RETRY event
        if (streamEvent.type === 'retry') {
          yield { type: GeminiEventType.Retry };
          continue; // Skip to the next event in the stream
        }

        // Assuming other events are chunks with a `value` property
        const resp = streamEvent.value as GenerateContentResponse;
        if (!resp) continue; // Skip if there's no response body

        this.debugResponses.push(resp);

        const thoughtPart = resp.candidates?.[0]?.content?.parts?.[0];
        if (thoughtPart?.thought) {
          const thought = parseThought(thoughtPart.text ?? '');
          yield {
            type: GeminiEventType.Thought,
            value: thought,
          };
          continue;
        }

        const text = getResponseText(resp);
        if (text) {
          yield { type: GeminiEventType.Content, value: text };
        }

        // Handle function calls (requesting tool execution)
        const functionCalls = resp.functionCalls ?? [];
        for (const fnCall of functionCalls) {
          const event = this.handlePendingFunctionCall(fnCall);
          if (event) {
            yield event;
          }
        }

        for (const citation of getCitations(resp)) {
          this.pendingCitations.add(citation);
        }

        // Check if response was truncated or stopped for various reasons
        const finishReason = resp.candidates?.[0]?.finishReason;

        // This is the key change: Only yield 'Finished' if there is a finishReason.
        if (finishReason) {
          if (this.pendingCitations.size > 0) {
            yield {
              type: GeminiEventType.Citation,
              value: `Citations:\n${[...this.pendingCitations].sort().join('\n')}`,
            };
            this.pendingCitations.clear();
          }

          this.finishReason = finishReason;
          yield {
            type: GeminiEventType.Finished,
            value: {
              reason: finishReason,
              usageMetadata: resp.usageMetadata,
            },
          };
        }
      }
    } catch (e) {
      if (signal.aborted) {
        yield { type: GeminiEventType.UserCancelled };
        // Regular cancellation error, fail gracefully.
        return;
      }

      const error = toFriendlyError(e);
      if (error instanceof UnauthorizedError) {
        throw error;
      }

      const contextForReport = [
        ...this.chat.getHistory(/*curated*/ true),
        createUserContent(req),
      ];
      await reportError(
        error,
        'Error when talking to Gemini API',
        contextForReport,
        'Turn.run-sendMessageStream',
      );
      const status =
        typeof error === 'object' &&
        error !== null &&
        'status' in error &&
        typeof (error as { status: unknown }).status === 'number'
          ? (error as { status: number }).status
          : undefined;
      const structuredError: StructuredError = {
        message: getErrorMessage(error),
        status,
      };
      await this.chat.maybeIncludeSchemaDepthContext(structuredError);
      yield { type: GeminiEventType.Error, value: { error: structuredError } };
      return;
    }
  }

  private handlePendingFunctionCall(
    fnCall: FunctionCall,
  ): ServerGeminiStreamEvent | null {
    const callId =
      fnCall.id ??
      `${fnCall.name}-${Date.now()}-${Math.random().toString(16).slice(2)}`;
    const name = fnCall.name || 'undefined_tool_name';
    const args = (fnCall.args || {}) as Record<string, unknown>;

    const toolCallRequest: ToolCallRequestInfo = {
      callId,
      name,
      args,
      isClientInitiated: false,
      prompt_id: this.prompt_id,
    };

    this.pendingToolCalls.push(toolCallRequest);

    // Yield a request for the tool call, not the pending/confirming status
    return { type: GeminiEventType.ToolCallRequest, value: toolCallRequest };
  }

  getDebugResponses(): GenerateContentResponse[] {
    return this.debugResponses;
  }
}

function getCitations(resp: GenerateContentResponse): string[] {
  return (resp.candidates?.[0]?.citationMetadata?.citations ?? [])
    .filter((citation) => citation.uri !== undefined)
    .map((citation) => {
      if (citation.title) {
        return `(${citation.title}) ${citation.uri}`;
      }
      return citation.uri!;
    });
}<|MERGE_RESOLUTION|>--- conflicted
+++ resolved
@@ -103,12 +103,9 @@
   resultDisplay: ToolResultDisplay | undefined;
   error: Error | undefined;
   errorType: ToolErrorType | undefined;
-<<<<<<< HEAD
   structuredData?: ToolResponseData;
-=======
   outputFile?: string | undefined;
   contentLength?: number;
->>>>>>> 3d245752
 }
 
 export interface ServerToolCallConfirmationDetails {
