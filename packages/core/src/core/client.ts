--- conflicted
+++ resolved
@@ -19,13 +19,8 @@
 import { CompressionStatus } from './turn.js';
 import { Turn, GeminiEventType } from './turn.js';
 import type { Config } from '../config/config.js';
-<<<<<<< HEAD
-import type { UserTierId } from '../code_assist/types.js';
 import { getCompressionPrompt } from './prompts.js';
 import { RoleManager } from '../roles/RoleManager.js';
-=======
-import { getCoreSystemPrompt, getCompressionPrompt } from './prompts.js';
->>>>>>> 3d245752
 import { getResponseText } from '../utils/partUtils.js';
 import { checkNextSpeaker } from '../utils/nextSpeakerChecker.js';
 import { reportError } from '../utils/errorReporting.js';
@@ -47,10 +42,12 @@
 import {
   logChatCompression,
   logNextSpeakerCheck,
+  logMalformedJsonResponse,
 } from '../telemetry/loggers.js';
 import {
   makeChatCompressionEvent,
   NextSpeakerCheckEvent,
+  MalformedJsonResponseEvent,
 } from '../telemetry/types.js';
 import type { IdeContext, File } from '../ide/types.js';
 import { handleFallback } from '../fallback/handler.js';
@@ -269,22 +266,8 @@
 
     try {
       const userMemory = this.config.getUserMemory();
-<<<<<<< HEAD
       const currentRoleId = this.roleManager.getCurrentRole().id;
-      const systemInstruction = this.roleManager.getCombinedSystemPrompt(userMemory, currentRoleId);
-      const generateContentConfigWithThinking = isThinkingSupported(
-        this.config.getModel(),
-      )
-        ? {
-            ...this.generateContentConfig,
-            thinkingConfig: {
-              thinkingBudget: -1,
-              includeThoughts: true,
-            },
-          }
-        : this.generateContentConfig;
-=======
-      const systemInstruction = getCoreSystemPrompt(this.config, userMemory);
+      const systemInstruction = this.roleManager.getCombinedSystemPrompt(this.config, userMemory, currentRoleId);
       const model = this.config.getModel();
 
       const config: GenerateContentConfig = { ...this.generateContentConfig };
@@ -296,7 +279,6 @@
         };
       }
 
->>>>>>> 3d245752
       return new GeminiChat(
         this.config,
         {
@@ -656,7 +638,6 @@
     return turn;
   }
 
-<<<<<<< HEAD
   async generateJson(
     contents: Content[],
     schema: Record<string, unknown>,
@@ -670,9 +651,9 @@
     try {
       const userMemory = this.config.getUserMemory();
       const currentRoleId = this.roleManager.getCurrentRole().id;
-      const systemInstruction = this.roleManager.getCombinedSystemPrompt(userMemory, currentRoleId);
+      const systemInstruction = this.roleManager.getCombinedSystemPrompt(this.config, userMemory, currentRoleId);
       await this.setTools();
-      
+
       const requestConfig = {
         abortSignal,
         ...this.generateContentConfig,
@@ -680,7 +661,7 @@
       };
 
       const apiCall = () =>
-        this.getContentGenerator().generateContent(
+        this.getContentGeneratorOrFail().generateContent(
           {
             model: modelToUse,
             config: {
@@ -696,11 +677,11 @@
 
       const result = await retryWithBackoff(apiCall, {
         onPersistent429: async (authType?: string, error?: unknown) =>
-          await this.handleFlashFallback(authType, error),
+          await handleFallback(this.config, modelToUse, authType, error),
         authType: this.config.getContentGeneratorConfig()?.authType,
       });
 
-      let text = getResponseText(result);
+      let text = getResponseText(result as GenerateContentResponse);
       if (!text) {
         const error = new Error(
           'API returned an empty response for generateJson.',
@@ -769,8 +750,6 @@
     }
   }
 
-=======
->>>>>>> 3d245752
   async generateContent(
     contents: Content[],
     generationConfig: GenerateContentConfig,
@@ -786,13 +765,9 @@
 
     try {
       const userMemory = this.config.getUserMemory();
-<<<<<<< HEAD
       const currentRoleId = this.roleManager.getCurrentRole().id;
-      const systemInstruction = this.roleManager.getCombinedSystemPrompt(userMemory, currentRoleId);
+      const systemInstruction = this.roleManager.getCombinedSystemPrompt(this.config, userMemory, currentRoleId);
       await this.setTools();
-=======
-      const systemInstruction = getCoreSystemPrompt(this.config, userMemory);
->>>>>>> 3d245752
 
       const requestConfig: GenerateContentConfig = {
         abortSignal,
