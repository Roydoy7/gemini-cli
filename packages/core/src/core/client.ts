/**
 * @license
 * Copyright 2025 Google LLC
 * SPDX-License-Identifier: Apache-2.0
 */

import type {
  GenerateContentConfig,
  PartListUnion,
  Content,
  Tool,
  GenerateContentResponse,
} from '@google/genai';
import {
  getDirectoryContextString,
  getInitialChatHistory,
} from '../utils/environmentContext.js';
import type { ServerGeminiStreamEvent, ChatCompressionInfo } from './turn.js';
import { CompressionStatus } from './turn.js';
import { Turn, GeminiEventType } from './turn.js';
import type { Config } from '../config/config.js';
<<<<<<< HEAD
import { getCompressionPrompt } from './prompts.js';
import { RoleManager } from '../roles/RoleManager.js';
import { getResponseText } from '../utils/partUtils.js';
=======
import { getCoreSystemPrompt } from './prompts.js';
>>>>>>> 372b5887
import { checkNextSpeaker } from '../utils/nextSpeakerChecker.js';
import { reportError } from '../utils/errorReporting.js';
import { GeminiChat } from './geminiChat.js';
import { retryWithBackoff } from '../utils/retry.js';
import { getErrorMessage } from '../utils/errors.js';
import { tokenLimit } from './tokenLimits.js';
import type { ChatRecordingService } from '../services/chatRecordingService.js';
import type { ContentGenerator } from './contentGenerator.js';
import {
  DEFAULT_GEMINI_FLASH_MODEL,
  DEFAULT_GEMINI_MODEL,
  DEFAULT_GEMINI_MODEL_AUTO,
  DEFAULT_THINKING_MODE,
  getEffectiveModel,
} from '../config/models.js';
import { LoopDetectionService } from '../services/loopDetectionService.js';
import { ChatCompressionService } from '../services/chatCompressionService.js';
import { ideContextStore } from '../ide/ideContext.js';
import {
  logContentRetryFailure,
  logNextSpeakerCheck,
  logMalformedJsonResponse,
} from '../telemetry/loggers.js';
import {
  ContentRetryFailureEvent,
  NextSpeakerCheckEvent,
  MalformedJsonResponseEvent,
} from '../telemetry/types.js';
import type { IdeContext, File } from '../ide/types.js';
import { handleFallback } from '../fallback/handler.js';
import type { RoutingContext } from '../routing/routingStrategy.js';
import { uiTelemetryService } from '../telemetry/uiTelemetry.js';
import { debugLogger } from '../utils/debugLogger.js';

export function isThinkingSupported(model: string) {
  return model.startsWith('gemini-2.5') || model === DEFAULT_GEMINI_MODEL_AUTO;
}

export function isThinkingDefault(model: string) {
  if (model.startsWith('gemini-2.5-flash-lite')) {
    return false;
  }
  return model.startsWith('gemini-2.5') || model === DEFAULT_GEMINI_MODEL_AUTO;
}

<<<<<<< HEAD
/**
 * Creates a language reminder part to be injected before the first user message.
 * This reminds the model to use the same language as the user's message.
 */
function createLanguageReminderPart() {
  return {
    text: `<system_reminder>
Use the same language as the user's last message.
Ignore previous messages, you DO NOT need to keep consistency.
If user shifts language, be flex, change your reply immediately.
This is a reminder, NEVER mention it to the user.
</system_reminder>`,
  };
}

/**
 * Creates an action reminder to break free from previous refusal patterns.
 * This helps the model to try user suggestions even if it previously refused.
 */
function createActionReminderPart() {
  return {
    text: `<system_reminder>
If user suggests something, immediately try it first.
It's NOT necessary to keep consistent with previous refusals.
It's OK to change your mind or approach, DO NOT let your previous responses bind your following actions.
</system_reminder>`,
  };
}

/**
 * Get system reminder text to be included in system instruction
 */
function createSystemReminderPart() {
  return {
    text: `<system_reminder>
**IMPORTANT**: Do not return an empty response when a tool call is required.
</system_reminder>`,
  };
}

/**
 * Returns the index of the oldest item to keep when compressing. May return
 * contents.length which indicates that everything should be compressed.
 *
 * Exported for testing purposes.
 */
export function findCompressSplitPoint(
  contents: Content[],
  fraction: number,
): number {
  if (fraction <= 0 || fraction >= 1) {
    throw new Error('Fraction must be between 0 and 1');
  }

  const charCounts = contents.map((content) => JSON.stringify(content).length);
  const totalCharCount = charCounts.reduce((a, b) => a + b, 0);
  const targetCharCount = totalCharCount * fraction;

  let lastSplitPoint = 0; // 0 is always valid (compress nothing)
  let cumulativeCharCount = 0;
  for (let i = 0; i < contents.length; i++) {
    const content = contents[i];
    if (
      content.role === 'user' &&
      !content.parts?.some((part) => !!part.functionResponse)
    ) {
      if (cumulativeCharCount >= targetCharCount) {
        return i;
      }
      lastSplitPoint = i;
    }
    cumulativeCharCount += charCounts[i];
  }

  // We found no split points after targetCharCount.
  // Check if it's safe to compress everything.
  const lastContent = contents[contents.length - 1];
  if (
    lastContent?.role === 'model' &&
    !lastContent?.parts?.some((part) => part.functionCall)
  ) {
    return contents.length;
  }

  // Can't compress everything so just compress at last splitpoint.
  return lastSplitPoint;
}

=======
>>>>>>> 372b5887
const MAX_TURNS = 100;

export class GeminiClient {
  private chat?: GeminiChat;
  private readonly generateContentConfig: GenerateContentConfig = {
    temperature: 0,
    topP: 1,
  };
  private sessionTurnCount = 0;

  private readonly loopDetector: LoopDetectionService;
  private readonly compressionService: ChatCompressionService;
  private lastPromptId: string;
  private currentSequenceModel: string | null = null;
  private lastSentIdeContext: IdeContext | undefined;
  private forceFullIdeContext = true;

  /**
   * At any point in this conversation, was compression triggered without
   * being forced and did it fail?
   */
  private hasFailedCompressionAttempt = false;

  private readonly roleManager: RoleManager;

  constructor(private readonly config: Config) {
    this.loopDetector = new LoopDetectionService(config);
    this.compressionService = new ChatCompressionService();
    this.lastPromptId = this.config.getSessionId();

    // Initialize role management
    this.roleManager = RoleManager.getInstance();
  }

  async initialize() {
    this.chat = await this.startChat();
  }

  private getContentGeneratorOrFail(): ContentGenerator {
    if (!this.config.getContentGenerator()) {
      throw new Error('Content generator not initialized');
    }
    return this.config.getContentGenerator();
  }

  async addHistory(content: Content) {
    this.getChat().addHistory(content);
  }

  getChat(): GeminiChat {
    if (!this.chat) {
      throw new Error('Chat not initialized');
    }
    return this.chat;
  }

  isInitialized(): boolean {
    return this.chat !== undefined;
  }

  getHistory(): Content[] {
    return this.getChat().getHistory();
  }

  stripThoughtsFromHistory() {
    this.getChat().stripThoughtsFromHistory();
  }

  setHistory(history: Content[]) {
    this.getChat().setHistory(history);
    this.forceFullIdeContext = true;
  }

  async setTools(): Promise<void> {
    const toolRegistry = this.config.getToolRegistry();
    const toolDeclarations = toolRegistry.getFunctionDeclarations();
    const tools: Tool[] = [{ functionDeclarations: toolDeclarations }];
    this.getChat().setTools(tools);
  }

  /**
   * Updates tools based on the current role.
   * This should be called when the role changes to ensure the correct toolset is loaded.
   */
  async updateToolsForCurrentRole(): Promise<void> {
    if (!this.chat) {
      return;
    }

    // Check if role system is enabled
    if (!this.roleManager.isRoleSystemEnabled()) {
      // Role system disabled, use all tools
      await this.setTools();
      console.log('[GeminiClient] Role system disabled, using all tools');
      return;
    }

    const currentRole = this.roleManager.getCurrentRole();

    // Special handling for software_engineer: use original gemini-cli behavior
    if (currentRole.id === 'software_engineer') {
      // Use all registered tools from ToolRegistry (original gemini-cli behavior)
      await this.setTools();
      console.log(
        '[GeminiClient] Software engineer role - using all registered tools (original gemini-cli behavior)',
      );
      return;
    }

    // For other roles, use tools from ToolsetManager
    // Note: We use ToolsetManager directly instead of ToolRegistry.
    // ToolRegistry is for the original gemini-cli, while ToolsetManager manages role-specific toolsets.
    const { ToolsetManager } = await import('../tools/ToolsetManager.js');
    const toolsetManager = new ToolsetManager();
    const roleToolClasses = toolsetManager.getToolsForRole(currentRole.id);

    // Get the tool registry
    const toolRegistry = this.config.getToolRegistry();

    // Create tool instances, register them, and get their schemas
    const toolDeclarations = roleToolClasses.map((ToolClass) => {
      const toolInstance = new ToolClass(this.config);

      // Register tool instance to ToolRegistry so it can be invoked later
      toolRegistry.registerTool(toolInstance);

      return toolInstance.schema;
    });

    // Register role-specific subagents as tools
    const roleSubagentDefinitions = toolsetManager.getSubagentForRole(
      currentRole.id,
    );
    if (roleSubagentDefinitions && roleSubagentDefinitions.length > 0) {
      const { SubagentToolWrapper } = await import(
        '../agents/subagent-tool-wrapper.js'
      );

      for (const definition of roleSubagentDefinitions) {
        try {
          const messageBusEnabled =
            this.config.getEnableMessageBusIntegration();
          const wrapper = new SubagentToolWrapper(
            definition,
            this.config,
            messageBusEnabled ? this.config.getMessageBus() : undefined,
          );
          toolRegistry.registerTool(wrapper);
          toolDeclarations.push(wrapper.schema);
        } catch (error) {
          console.error(
            `[GeminiClient] Failed to register subagent ${definition.name}:`,
            error,
          );
        }
      }
    }

    // Set tools on GeminiChat
    const tools = [{ functionDeclarations: toolDeclarations }];
    this.chat.setTools(tools);

    console.log(
      `[GeminiClient] Loaded ${toolDeclarations.length} tools for role: ${currentRole.id}`,
    );
  }

  async resetChat(): Promise<void> {
    this.chat = await this.startChat();
  }

  getChatRecordingService(): ChatRecordingService | undefined {
    return this.chat?.getChatRecordingService();
  }

  getLoopDetectionService(): LoopDetectionService {
    return this.loopDetector;
  }

  getCurrentSequenceModel(): string | null {
    return this.currentSequenceModel;
  }

  async addDirectoryContext(): Promise<void> {
    if (!this.chat) {
      return;
    }

    this.getChat().addHistory({
      role: 'user',
      parts: [{ text: await getDirectoryContextString(this.config) }],
    });
  }

  /**
   * Updates the GenerateContentConfig with the latest system prompt and workspace context.
   * This should be called before sending each message to ensure the LLM has
   * the most up-to-date workspace and role information.
   */
  async updateGenerateContentConfig(): Promise<void> {
    if (!this.chat) {
      return;
    }

    try {
      // Get latest role system prompt
      const userMemory = this.config.getUserMemory();
      const currentRoleId = this.roleManager.getCurrentRole().id;
      const roleSystemPrompt = this.roleManager.getRoleAwareSystemPrompt(
        this.config,
        userMemory,
        currentRoleId,
      );

      // Get latest workspace context
      const { WorkspaceManager } = await import('../utils/WorkspaceManager.js');
      const workspaceManager = WorkspaceManager.getInstance(this.config);
      const workspaceContext = await workspaceManager.getEnvironmentContext();
      const workspaceContextText = workspaceContext
        .map((part) =>
          typeof part === 'object' && 'text' in part ? part.text : '',
        )
        .join('\n');

      // Combine role prompt with workspace context and system reminder
      const combinedSystemInstruction = `${roleSystemPrompt}

# Environment Context

${workspaceContextText}
`.trim();

      // Update the chat's system instruction in GenerateContentConfig
      this.chat.setSystemInstruction(combinedSystemInstruction);

      console.log(
        '[GeminiClient] Updated GenerateContentConfig with latest system prompt and workspace context',
      );
    } catch (error) {
      console.error(
        '[GeminiClient] Failed to update GenerateContentConfig:',
        error,
      );
    }
  }

  async startChat(extraHistory?: Content[]): Promise<GeminiChat> {
    this.forceFullIdeContext = true;
    this.hasFailedCompressionAttempt = false;

    const toolRegistry = this.config.getToolRegistry();
    const toolDeclarations = toolRegistry.getFunctionDeclarations();
    const tools: Tool[] = [{ functionDeclarations: toolDeclarations }];

<<<<<<< HEAD
    // Get environment context to append to system instruction
    const envParts = await getEnvironmentContext(this.config);
    const envContextString = envParts
      .map((part) => part.text || '')
      .join('\n\n');

    // Use provided history directly (no initial handshake message)
    const history: Content[] = [...(extraHistory ?? [])];

    try {
      const userMemory = this.config.getUserMemory();
      const currentRoleId = this.roleManager.getCurrentRole().id;
      const baseSystemInstruction = this.roleManager.getCombinedSystemPrompt(
        this.config,
        userMemory,
        currentRoleId,
      );

      // Append environment context and system reminder to system instruction
      const systemInstruction = `
${baseSystemInstruction}

# Environment Context
=======
    const history = await getInitialChatHistory(this.config, extraHistory);
>>>>>>> 372b5887

${envContextString}

`.trim();
      const model = this.config.getModel();

      const config: GenerateContentConfig = { ...this.generateContentConfig };

      if (isThinkingSupported(model)) {
        config.thinkingConfig = {
          includeThoughts: true,
          thinkingBudget: DEFAULT_THINKING_MODE,
        };
      }

      // Create new chat instance and assign to this.chat
      this.chat = new GeminiChat(
        this.config,
        {
          systemInstruction,
          ...config,
          tools,
        },
        history,
      );

      return this.chat;
    } catch (error) {
      await reportError(
        error,
        'Error initializing Gemini chat session.',
        history,
        'startChat',
      );
      throw new Error(`Failed to initialize chat: ${getErrorMessage(error)}`);
    }
  }

  private getIdeContextParts(forceFullContext: boolean): {
    contextParts: string[];
    newIdeContext: IdeContext | undefined;
  } {
    const currentIdeContext = ideContextStore.get();
    if (!currentIdeContext) {
      return { contextParts: [], newIdeContext: undefined };
    }

    if (forceFullContext || !this.lastSentIdeContext) {
      // Send full context as JSON
      const openFiles = currentIdeContext.workspaceState?.openFiles || [];
      const activeFile = openFiles.find((f) => f.isActive);
      const otherOpenFiles = openFiles
        .filter((f) => !f.isActive)
        .map((f) => f.path);

      const contextData: Record<string, unknown> = {};

      if (activeFile) {
        contextData['activeFile'] = {
          path: activeFile.path,
          cursor: activeFile.cursor
            ? {
                line: activeFile.cursor.line,
                character: activeFile.cursor.character,
              }
            : undefined,
          selectedText: activeFile.selectedText || undefined,
        };
      }

      if (otherOpenFiles.length > 0) {
        contextData['otherOpenFiles'] = otherOpenFiles;
      }

      if (Object.keys(contextData).length === 0) {
        return { contextParts: [], newIdeContext: currentIdeContext };
      }

      const jsonString = JSON.stringify(contextData, null, 2);
      const contextParts = [
        "Here is the user's editor context as a JSON object. This is for your information only.",
        '```json',
        jsonString,
        '```',
      ];

      if (this.config.getDebugMode()) {
        debugLogger.log(contextParts.join('\n'));
      }
      return {
        contextParts,
        newIdeContext: currentIdeContext,
      };
    } else {
      // Calculate and send delta as JSON
      const delta: Record<string, unknown> = {};
      const changes: Record<string, unknown> = {};

      const lastFiles = new Map(
        (this.lastSentIdeContext.workspaceState?.openFiles || []).map(
          (f: File) => [f.path, f],
        ),
      );
      const currentFiles = new Map(
        (currentIdeContext.workspaceState?.openFiles || []).map((f: File) => [
          f.path,
          f,
        ]),
      );

      const openedFiles: string[] = [];
      for (const [path] of currentFiles.entries()) {
        if (!lastFiles.has(path)) {
          openedFiles.push(path);
        }
      }
      if (openedFiles.length > 0) {
        changes['filesOpened'] = openedFiles;
      }

      const closedFiles: string[] = [];
      for (const [path] of lastFiles.entries()) {
        if (!currentFiles.has(path)) {
          closedFiles.push(path);
        }
      }
      if (closedFiles.length > 0) {
        changes['filesClosed'] = closedFiles;
      }

      const lastActiveFile = (
        this.lastSentIdeContext.workspaceState?.openFiles || []
      ).find((f: File) => f.isActive);
      const currentActiveFile = (
        currentIdeContext.workspaceState?.openFiles || []
      ).find((f: File) => f.isActive);

      if (currentActiveFile) {
        if (!lastActiveFile || lastActiveFile.path !== currentActiveFile.path) {
          changes['activeFileChanged'] = {
            path: currentActiveFile.path,
            cursor: currentActiveFile.cursor
              ? {
                  line: currentActiveFile.cursor.line,
                  character: currentActiveFile.cursor.character,
                }
              : undefined,
            selectedText: currentActiveFile.selectedText || undefined,
          };
        } else {
          const lastCursor = lastActiveFile.cursor;
          const currentCursor = currentActiveFile.cursor;
          if (
            currentCursor &&
            (!lastCursor ||
              lastCursor.line !== currentCursor.line ||
              lastCursor.character !== currentCursor.character)
          ) {
            changes['cursorMoved'] = {
              path: currentActiveFile.path,
              cursor: {
                line: currentCursor.line,
                character: currentCursor.character,
              },
            };
          }

          const lastSelectedText = lastActiveFile.selectedText || '';
          const currentSelectedText = currentActiveFile.selectedText || '';
          if (lastSelectedText !== currentSelectedText) {
            changes['selectionChanged'] = {
              path: currentActiveFile.path,
              selectedText: currentSelectedText,
            };
          }
        }
      } else if (lastActiveFile) {
        changes['activeFileChanged'] = {
          path: null,
          previousPath: lastActiveFile.path,
        };
      }

      if (Object.keys(changes).length === 0) {
        return { contextParts: [], newIdeContext: currentIdeContext };
      }

      delta['changes'] = changes;
      const jsonString = JSON.stringify(delta, null, 2);
      const contextParts = [
        "Here is a summary of changes in the user's editor context, in JSON format. This is for your information only.",
        '```json',
        jsonString,
        '```',
      ];

      if (this.config.getDebugMode()) {
        debugLogger.log(contextParts.join('\n'));
      }
      return {
        contextParts,
        newIdeContext: currentIdeContext,
      };
    }
  }

  private _getEffectiveModelForCurrentTurn(): string {
    if (this.currentSequenceModel) {
      return this.currentSequenceModel;
    }

    const configModel = this.config.getModel();
    const model: string =
      configModel === DEFAULT_GEMINI_MODEL_AUTO
        ? DEFAULT_GEMINI_MODEL
        : configModel;
    return getEffectiveModel(this.config.isInFallbackMode(), model);
  }

  async *sendMessageStream(
    request: PartListUnion,
    signal: AbortSignal,
    prompt_id: string,
    turns: number = MAX_TURNS,
    isInvalidStreamRetry: boolean = false,
  ): AsyncGenerator<ServerGeminiStreamEvent, Turn> {
    if (this.lastPromptId !== prompt_id) {
      this.loopDetector.reset(prompt_id);
      this.lastPromptId = prompt_id;
      this.currentSequenceModel = null;
    }
    this.sessionTurnCount++;
    if (
      this.config.getMaxSessionTurns() > 0 &&
      this.sessionTurnCount > this.config.getMaxSessionTurns()
    ) {
      yield { type: GeminiEventType.MaxSessionTurns };
      return new Turn(this.getChat(), prompt_id);
    }
    // Ensure turns never exceeds MAX_TURNS to prevent infinite loops
    const boundedTurns = Math.min(turns, MAX_TURNS);
    if (!boundedTurns) {
      return new Turn(this.getChat(), prompt_id);
    }

    // Check for context window overflow
    const modelForLimitCheck = this._getEffectiveModelForCurrentTurn();

    const estimatedRequestTokenCount = Math.floor(
      JSON.stringify(request).length / 4,
    );

    const remainingTokenCount =
      tokenLimit(modelForLimitCheck) -
      uiTelemetryService.getLastPromptTokenCount();

    if (estimatedRequestTokenCount > remainingTokenCount * 0.95) {
      yield {
        type: GeminiEventType.ContextWindowWillOverflow,
        value: { estimatedRequestTokenCount, remainingTokenCount },
      };
      return new Turn(this.getChat(), prompt_id);
    }

    const compressed = await this.tryCompressChat(prompt_id, false);

    if (compressed.compressionStatus === CompressionStatus.COMPRESSED) {
      yield { type: GeminiEventType.ChatCompressed, value: compressed };
    }

    // Prevent context updates from being sent while a tool call is
    // waiting for a response. The Gemini API requires that a functionResponse
    // part from the user immediately follows a functionCall part from the model
    // in the conversation history . The IDE context is not discarded; it will
    // be included in the next regular message sent to the model.
    const history = this.getHistory();
    const lastMessage =
      history.length > 0 ? history[history.length - 1] : undefined;
    const hasPendingToolCall =
      !!lastMessage &&
      lastMessage.role === 'model' &&
      (lastMessage.parts?.some((p) => 'functionCall' in p) || false);

    if (this.config.getIdeMode() && !hasPendingToolCall) {
      const { contextParts, newIdeContext } = this.getIdeContextParts(
        this.forceFullIdeContext || history.length === 0,
      );
      if (contextParts.length > 0) {
        this.getChat().addHistory({
          role: 'user',
          parts: [{ text: contextParts.join('\n') }],
        });
      }
      this.lastSentIdeContext = newIdeContext;
      this.forceFullIdeContext = false;
    }

    const turn = new Turn(this.getChat(), prompt_id);

    const controller = new AbortController();
    const linkedSignal = AbortSignal.any([signal, controller.signal]);

    const loopDetected = await this.loopDetector.turnStarted(signal);
    if (loopDetected) {
      yield { type: GeminiEventType.LoopDetected };
      return turn;
    }

    // Inject reminders before user messages (only on first message)
    let modifiedRequest = request;
    if (Array.isArray(request) && history.length === 0) {
      modifiedRequest = [
        createLanguageReminderPart(),
        createActionReminderPart(),
        createSystemReminderPart(),
        ...request,
      ];
    }

    const routingContext: RoutingContext = {
      history: this.getChat().getHistory(/*curated=*/ true),
      request: modifiedRequest,
      signal,
    };

    let modelToUse: string;

    // Determine Model (Stickiness vs. Routing)
    if (this.currentSequenceModel) {
      modelToUse = this.currentSequenceModel;
    } else {
      const router = await this.config.getModelRouterService();
      const decision = await router.route(routingContext);
      modelToUse = decision.model;
      // Lock the model for the rest of the sequence
      this.currentSequenceModel = modelToUse;
    }

    const resultStream = turn.run(modelToUse, modifiedRequest, linkedSignal);
    for await (const event of resultStream) {
      if (this.loopDetector.addAndCheck(event)) {
        yield { type: GeminiEventType.LoopDetected };
        controller.abort();
        return turn;
      }
      yield event;
      if (event.type === GeminiEventType.InvalidStream) {
        if (this.config.getContinueOnFailedApiCall()) {
          if (isInvalidStreamRetry) {
            // We already retried once, so stop here.
            logContentRetryFailure(
              this.config,
              new ContentRetryFailureEvent(
                4, // 2 initial + 2 after injections
                'FAILED_AFTER_PROMPT_INJECTION',
                modelToUse,
              ),
            );
            return turn;
          }
          const nextRequest = [{ text: 'System: Please continue.' }];
          yield* this.sendMessageStream(
            nextRequest,
            signal,
            prompt_id,
            boundedTurns - 1,
            true, // Set isInvalidStreamRetry to true
          );
          return turn;
        }
      }
      if (event.type === GeminiEventType.Error) {
        return turn;
      }
    }
    if (!turn.pendingToolCalls.length && signal && !signal.aborted) {
      // Check if next speaker check is needed
      if (this.config.getQuotaErrorOccurred()) {
        return turn;
      }

      if (this.config.getSkipNextSpeakerCheck()) {
        return turn;
      }

      const nextSpeakerCheck = await checkNextSpeaker(
        this.getChat(),
        this.config.getBaseLlmClient(),
        signal,
        prompt_id,
      );
      logNextSpeakerCheck(
        this.config,
        new NextSpeakerCheckEvent(
          prompt_id,
          turn.finishReason?.toString() || '',
          nextSpeakerCheck?.next_speaker || '',
        ),
      );
      if (nextSpeakerCheck?.next_speaker === 'model') {
        const nextRequest = [{ text: 'Please continue.' }];
        // This recursive call's events will be yielded out, but the final
        // turn object will be from the top-level call.
        yield* this.sendMessageStream(
          nextRequest,
          signal,
          prompt_id,
          boundedTurns - 1,
          // isInvalidStreamRetry is false here, as this is a next speaker check
        );
      }
    }
    return turn;
  }

  async generateJson(
    contents: Content[],
    schema: Record<string, unknown>,
    abortSignal: AbortSignal,
    model?: string,
    config: GenerateContentConfig = {},
  ): Promise<Record<string, unknown>> {
    // Use current model from config instead of hardcoded Flash model
    const modelToUse =
      model || this.config.getModel() || DEFAULT_GEMINI_FLASH_MODEL;
    try {
      const userMemory = this.config.getUserMemory();
      const currentRoleId = this.roleManager.getCurrentRole().id;
      const systemInstruction = this.roleManager.getCombinedSystemPrompt(
        this.config,
        userMemory,
        currentRoleId,
      );
      await this.setTools();

      const requestConfig = {
        abortSignal,
        ...this.generateContentConfig,
        ...config,
      };

      const apiCall = () =>
        this.getContentGeneratorOrFail().generateContent(
          {
            model: modelToUse,
            config: {
              ...requestConfig,
              systemInstruction,
              responseJsonSchema: schema,
              responseMimeType: 'application/json',
            },
            contents,
          },
          this.lastPromptId,
        );

      const result = await retryWithBackoff(apiCall, {
        onPersistent429: async (authType?: string, error?: unknown) =>
          await handleFallback(this.config, modelToUse, authType, error),
        authType: this.config.getContentGeneratorConfig()?.authType,
        onRetryAttempt: this.config.onRetryAttemptHandler,
      });

      let text = getResponseText(result as GenerateContentResponse);
      if (!text) {
        const error = new Error(
          'API returned an empty response for generateJson.',
        );
        await reportError(
          error,
          'Error in generateJson: API returned an empty response.',
          contents,
          'generateJson-empty-response',
        );
        throw error;
      }

      const prefix = '```json';
      const suffix = '```';
      if (text.startsWith(prefix) && text.endsWith(suffix)) {
        logMalformedJsonResponse(
          this.config,
          new MalformedJsonResponseEvent(modelToUse),
        );
        text = text
          .substring(prefix.length, text.length - suffix.length)
          .trim();
      }

      try {
        return JSON.parse(text);
      } catch (parseError) {
        await reportError(
          parseError,
          'Failed to parse JSON response from generateJson.',
          {
            responseTextFailedToParse: text,
            originalRequestContents: contents,
          },
          'generateJson-parse',
        );
        throw new Error(
          `Failed to parse API response as JSON: ${getErrorMessage(
            parseError,
          )}`,
        );
      }
    } catch (error) {
      if (abortSignal.aborted) {
        throw error;
      }

      // Avoid double reporting for the empty response case handled above
      if (
        error instanceof Error &&
        error.message === 'API returned an empty response for generateJson.'
      ) {
        throw error;
      }

      await reportError(
        error,
        'Error generating JSON content via API.',
        contents,
        'generateJson-api',
      );
      throw new Error(
        `Failed to generate JSON content: ${getErrorMessage(error)}`,
      );
    }
  }

  async generateContent(
    contents: Content[],
    generationConfig: GenerateContentConfig,
    abortSignal: AbortSignal,
    model: string,
  ): Promise<GenerateContentResponse> {
    let currentAttemptModel: string = model;

    const configToUse: GenerateContentConfig = {
      ...this.generateContentConfig,
      ...generationConfig,
    };

    try {
      const userMemory = this.config.getUserMemory();
      const currentRoleId = this.roleManager.getCurrentRole().id;
      const systemInstruction = this.roleManager.getCombinedSystemPrompt(
        this.config,
        userMemory,
        currentRoleId,
      );
      await this.setTools();

      const requestConfig: GenerateContentConfig = {
        abortSignal,
        ...configToUse,
        systemInstruction,
      };

      const apiCall = () => {
        const modelToUse = this.config.isInFallbackMode()
          ? DEFAULT_GEMINI_FLASH_MODEL
          : model;
        currentAttemptModel = modelToUse;

        return this.getContentGeneratorOrFail().generateContent(
          {
            model: modelToUse,
            config: requestConfig,
            contents,
          },
          this.lastPromptId,
        );
      };
      const onPersistent429Callback = async (
        authType?: string,
        error?: unknown,
      ) =>
        // Pass the captured model to the centralized handler.
        await handleFallback(this.config, currentAttemptModel, authType, error);

      const result = await retryWithBackoff(apiCall, {
        onPersistent429: onPersistent429Callback,
        authType: this.config.getContentGeneratorConfig()?.authType,
        onRetryAttempt: this.config.onRetryAttemptHandler,
      });
      return result;
    } catch (error: unknown) {
      if (abortSignal.aborted) {
        throw error;
      }

      await reportError(
        error,
        `Error generating content via API with model ${currentAttemptModel}.`,
        {
          requestContents: contents,
          requestConfig: configToUse,
        },
        'generateContent-api',
      );
      throw new Error(
        `Failed to generate content with model ${currentAttemptModel}: ${getErrorMessage(error)}`,
      );
    }
  }

  async tryCompressChat(
    prompt_id: string,
    force: boolean = false,
  ): Promise<ChatCompressionInfo> {
    // If the model is 'auto', we will use a placeholder model to check.
    // Compression occurs before we choose a model, so calling `count_tokens`
    // before the model is chosen would result in an error.
    const model = this._getEffectiveModelForCurrentTurn();

<<<<<<< HEAD
    const curatedHistory = this.getChat().getHistory(true);

    // Regardless of `force`, don't do anything if the history is empty.
    if (
      curatedHistory.length === 0 ||
      (this.hasFailedCompressionAttempt && !force)
    ) {
      return {
        originalTokenCount: 0,
        newTokenCount: 0,
        compressionStatus: CompressionStatus.NOOP,
      };
    }

    // Estimate token count using a local approximation
    // Gemini tokenization: roughly 1 token ≈ 4 characters (for English/code)
    // This is much faster than calling the API and good enough for compression decisions
    const estimateTokens = (contents: Content[]): number =>
      Math.ceil(
        contents.reduce(
          (total, content) => total + JSON.stringify(content).length,
          0,
        ) / 4,
      );

    let originalTokenCount = estimateTokens(curatedHistory);

    // If we have a more accurate count from the last API response, use it
    const lastPromptTokens = uiTelemetryService.getLastPromptTokenCount();
    if (lastPromptTokens > 0) {
      originalTokenCount = lastPromptTokens;
    }

    const contextPercentageThreshold =
      this.config.getChatCompression()?.contextPercentageThreshold;

    // Don't compress if not forced and we are under the limit.
    if (!force) {
      const threshold =
        contextPercentageThreshold ?? COMPRESSION_TOKEN_THRESHOLD;
      if (originalTokenCount < threshold * tokenLimit(model)) {
        return {
          originalTokenCount,
          newTokenCount: originalTokenCount,
          compressionStatus: CompressionStatus.NOOP,
        };
      }
    }

    const splitPoint = findCompressSplitPoint(
      curatedHistory,
      1 - COMPRESSION_PRESERVE_THRESHOLD,
    );

    const historyToCompress = curatedHistory.slice(0, splitPoint);
    const historyToKeep = curatedHistory.slice(splitPoint);

    const summaryResponse = await this.config
      .getContentGenerator()
      .generateContent(
        {
          model,
          contents: [
            ...historyToCompress,
            {
              role: 'user',
              parts: [
                {
                  text: 'First, reason in your scratchpad. Then, generate the <state_snapshot>.',
                },
              ],
            },
          ],
          config: {
            systemInstruction: { text: getCompressionPrompt() },
          },
        },
        prompt_id,
      );
    const summary = getResponseText(summaryResponse) ?? '';

    const newHistory = [
      {
        role: 'user' as const,
        parts: [
          createLanguageReminderPart(),
          createActionReminderPart(),
          createSystemReminderPart(),
          { text: summary },
        ],
      },
      {
        role: 'model' as const,
        parts: [{ text: 'Got it. Thanks for the additional context!' }],
      },
      ...historyToKeep,
    ];

    const chat = await this.startChat(newHistory);
    this.forceFullIdeContext = true;

    // Estimate new token count using the same method
    const newTokenCount = estimateTokens(newHistory);

    logChatCompression(
=======
    const { newHistory, info } = await this.compressionService.compress(
      this.getChat(),
      prompt_id,
      force,
      model,
>>>>>>> 372b5887
      this.config,
      this.hasFailedCompressionAttempt,
    );

    if (
      info.compressionStatus ===
      CompressionStatus.COMPRESSION_FAILED_INFLATED_TOKEN_COUNT
    ) {
      this.hasFailedCompressionAttempt = !force && true;
    } else if (info.compressionStatus === CompressionStatus.COMPRESSED) {
      if (newHistory) {
        this.chat = await this.startChat(newHistory);
        this.forceFullIdeContext = true;
      }
    }

    return info;
  }
}<|MERGE_RESOLUTION|>--- conflicted
+++ resolved
@@ -13,19 +13,16 @@
 } from '@google/genai';
 import {
   getDirectoryContextString,
-  getInitialChatHistory,
+  // getInitialChatHistory,
+  getEnvironmentContext,
 } from '../utils/environmentContext.js';
 import type { ServerGeminiStreamEvent, ChatCompressionInfo } from './turn.js';
 import { CompressionStatus } from './turn.js';
 import { Turn, GeminiEventType } from './turn.js';
 import type { Config } from '../config/config.js';
-<<<<<<< HEAD
 import { getCompressionPrompt } from './prompts.js';
 import { RoleManager } from '../roles/RoleManager.js';
 import { getResponseText } from '../utils/partUtils.js';
-=======
-import { getCoreSystemPrompt } from './prompts.js';
->>>>>>> 372b5887
 import { checkNextSpeaker } from '../utils/nextSpeakerChecker.js';
 import { reportError } from '../utils/errorReporting.js';
 import { GeminiChat } from './geminiChat.js';
@@ -42,17 +39,23 @@
   getEffectiveModel,
 } from '../config/models.js';
 import { LoopDetectionService } from '../services/loopDetectionService.js';
-import { ChatCompressionService } from '../services/chatCompressionService.js';
+import {
+  ChatCompressionService,
+  COMPRESSION_TOKEN_THRESHOLD,
+  COMPRESSION_PRESERVE_THRESHOLD,
+} from '../services/chatCompressionService.js';
 import { ideContextStore } from '../ide/ideContext.js';
 import {
   logContentRetryFailure,
   logNextSpeakerCheck,
   logMalformedJsonResponse,
+  logChatCompression,
 } from '../telemetry/loggers.js';
 import {
   ContentRetryFailureEvent,
   NextSpeakerCheckEvent,
   MalformedJsonResponseEvent,
+  makeChatCompressionEvent,
 } from '../telemetry/types.js';
 import type { IdeContext, File } from '../ide/types.js';
 import { handleFallback } from '../fallback/handler.js';
@@ -71,7 +74,6 @@
   return model.startsWith('gemini-2.5') || model === DEFAULT_GEMINI_MODEL_AUTO;
 }
 
-<<<<<<< HEAD
 /**
  * Creates a language reminder part to be injected before the first user message.
  * This reminds the model to use the same language as the user's message.
@@ -160,8 +162,6 @@
   return lastSplitPoint;
 }
 
-=======
->>>>>>> 372b5887
 const MAX_TURNS = 100;
 
 export class GeminiClient {
@@ -416,7 +416,6 @@
     const toolDeclarations = toolRegistry.getFunctionDeclarations();
     const tools: Tool[] = [{ functionDeclarations: toolDeclarations }];
 
-<<<<<<< HEAD
     // Get environment context to append to system instruction
     const envParts = await getEnvironmentContext(this.config);
     const envContextString = envParts
@@ -440,9 +439,6 @@
 ${baseSystemInstruction}
 
 # Environment Context
-=======
-    const history = await getInitialChatHistory(this.config, extraHistory);
->>>>>>> 372b5887
 
 ${envContextString}
 
@@ -1061,7 +1057,6 @@
     // before the model is chosen would result in an error.
     const model = this._getEffectiveModelForCurrentTurn();
 
-<<<<<<< HEAD
     const curatedHistory = this.getChat().getHistory(true);
 
     // Regardless of `force`, don't do anything if the history is empty.
@@ -1160,36 +1155,34 @@
       ...historyToKeep,
     ];
 
-    const chat = await this.startChat(newHistory);
-    this.forceFullIdeContext = true;
-
     // Estimate new token count using the same method
     const newTokenCount = estimateTokens(newHistory);
 
+    // Determine compression status
+    let compressionStatus: CompressionStatus;
+    if (newTokenCount >= originalTokenCount) {
+      compressionStatus =
+        CompressionStatus.COMPRESSION_FAILED_INFLATED_TOKEN_COUNT;
+      this.hasFailedCompressionAttempt = !force && true;
+    } else {
+      compressionStatus = CompressionStatus.COMPRESSED;
+      this.chat = await this.startChat(newHistory);
+      this.forceFullIdeContext = true;
+    }
+
+    // Log compression event with token counts
     logChatCompression(
-=======
-    const { newHistory, info } = await this.compressionService.compress(
-      this.getChat(),
-      prompt_id,
-      force,
-      model,
->>>>>>> 372b5887
       this.config,
-      this.hasFailedCompressionAttempt,
+      makeChatCompressionEvent({
+        tokens_before: originalTokenCount,
+        tokens_after: newTokenCount,
+      }),
     );
 
-    if (
-      info.compressionStatus ===
-      CompressionStatus.COMPRESSION_FAILED_INFLATED_TOKEN_COUNT
-    ) {
-      this.hasFailedCompressionAttempt = !force && true;
-    } else if (info.compressionStatus === CompressionStatus.COMPRESSED) {
-      if (newHistory) {
-        this.chat = await this.startChat(newHistory);
-        this.forceFullIdeContext = true;
-      }
-    }
-
-    return info;
+    return {
+      originalTokenCount,
+      newTokenCount,
+      compressionStatus,
+    };
   }
 }