--- conflicted
+++ resolved
@@ -481,24 +481,15 @@
                     id: currentCall.request.callId,
                     name: currentCall.request.name,
                     response: {
-<<<<<<< HEAD
                       error: `Tool call cancelled by user. ${auxiliaryData}`,
-=======
-                      error: errorMessage,
->>>>>>> 3d245752
                     },
                   },
                 },
               ],
               resultDisplay,
-<<<<<<< HEAD
               error: new Error(`Tool call cancelled by user. ${auxiliaryData}`),
               errorType: ToolErrorType.USER_CANCELLED,
-=======
-              error: undefined,
-              errorType: undefined,
               contentLength: errorMessage.length,
->>>>>>> 3d245752
             },
             durationMs,
             outcome,
@@ -1024,9 +1015,6 @@
               return;
             }
 
-<<<<<<< HEAD
-            if (!toolResult.error) {
-=======
             if (toolResult.error === undefined) {
               let content = toolResult.llmContent;
               let outputFile: string | undefined = undefined;
@@ -1069,7 +1057,6 @@
                 }
               }
 
->>>>>>> 3d245752
               const response = convertToFunctionResponse(
                 toolName,
                 callId,
@@ -1084,12 +1071,9 @@
                 resultDisplay: toolResult.returnDisplay,
                 error: undefined,
                 errorType: undefined,
-<<<<<<< HEAD
                 structuredData,
-=======
                 outputFile,
                 contentLength,
->>>>>>> 3d245752
               };
               this.setStatusInternal(callId, 'success', successResponse);
             } else {
