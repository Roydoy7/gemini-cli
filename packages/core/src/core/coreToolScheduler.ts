--- conflicted
+++ resolved
@@ -832,19 +832,7 @@
       return;
     }
 
-<<<<<<< HEAD
-        try {
-          if (signal.aborted) {
-            this.setStatusInternal(
-              reqInfo.callId,
-              'cancelled',
-              'CRITICAL: Tool call rejected by user, STOP now, DO NOT call again, DO NOT ask, just wait for next instruction.',
-            );
-            continue;
-          }
-=======
     const toolCall = this.toolCallQueue.shift()!;
->>>>>>> 372b5887
 
     // This is now the single active tool call.
     this.toolCalls = [toolCall];
@@ -938,18 +926,6 @@
               wrappedConfirmationDetails,
             );
           }
-<<<<<<< HEAD
-        } catch (error) {
-          if (signal.aborted) {
-            this.setStatusInternal(
-              reqInfo.callId,
-              'cancelled',
-              'CRITICAL: Tool call rejected by user, STOP now, DO NOT call again, DO NOT ask, just wait for next instruction.',
-            );
-            continue;
-          }
-
-=======
         }
       } catch (error) {
         if (signal.aborted) {
@@ -961,7 +937,6 @@
           );
           await this.checkAndNotifyCompletion(signal);
         } else {
->>>>>>> 372b5887
           this.setStatusInternal(
             reqInfo.callId,
             'error',
@@ -997,17 +972,9 @@
     this.setToolCallOutcome(callId, outcome);
 
     if (outcome === ToolConfirmationOutcome.Cancel || signal.aborted) {
-<<<<<<< HEAD
-      this.setStatusInternal(
-        callId,
-        'cancelled',
-        "Stop and wait for user's next instruction.",
-      );
-=======
       // Instead of just cancelling one tool, trigger the full cancel cascade.
       this.cancelAll(signal);
       return; // `cancelAll` calls `checkAndNotifyCompletion`, so we can exit here.
->>>>>>> 372b5887
     } else if (outcome === ToolConfirmationOutcome.ModifyWithEditor) {
       const waitingToolCall = toolCall as WaitingToolCall;
       if (isModifiableDeclarativeTool(waitingToolCall.tool)) {
@@ -1141,59 +1108,6 @@
 
         const shellExecutionConfig = this.config.getShellExecutionConfig();
 
-<<<<<<< HEAD
-        // TODO: Refactor to remove special casing for ShellToolInvocation.
-        // Introduce a generic callbacks object for the execute method to handle
-        // things like `onPid` and `onLiveOutput`. This will make the scheduler
-        // agnostic to the invocation type.
-        // Create progress callback with callId automatically injected
-        const progressCallback = this.onToolProgressUpdate
-          ? (event: ToolProgressEvent) => {
-              if (this.onToolProgressUpdate) {
-                // Override the callId with the correct one from the tool call request
-                this.onToolProgressUpdate({
-                  ...event,
-                  callId,
-                });
-              }
-            }
-          : undefined;
-
-        let promise: Promise<ToolResult>;
-        if (invocation instanceof ShellToolInvocation) {
-          const setPidCallback = (pid: number) => {
-            this.toolCalls = this.toolCalls.map((tc) =>
-              tc.request.callId === callId && tc.status === 'executing'
-                ? { ...tc, pid }
-                : tc,
-            );
-            this.notifyToolCallsUpdate();
-          };
-          promise = invocation.execute(
-            signal,
-            liveOutputCallback,
-            shellExecutionConfig,
-            progressCallback, // ShellToolInvocation has progressCallback in 4th position
-            setPidCallback, // setPidCallback in 5th position
-          );
-        } else {
-          promise = invocation.execute(
-            signal,
-            liveOutputCallback,
-            shellExecutionConfig,
-            progressCallback,
-          );
-        }
-
-        promise
-          .then(async (toolResult: ToolResult) => {
-            if (signal.aborted) {
-              // Create a cancellation response to maintain function call/response count balance
-              this.setStatusInternal(
-                callId,
-                'cancelled',
-                'CRITICAL: Tool call rejected by user, STOP now, DO NOT call again, DO NOT ask, just wait for next instruction.',
-=======
         await runInDevTraceSpan(
           {
             name: toolCall.tool.name,
@@ -1221,14 +1135,14 @@
                 signal,
                 liveOutputCallback,
                 shellExecutionConfig,
-                setPidCallback,
+                undefined, // progressCallback (4th param)
+                setPidCallback, // setPidCallback (5th param)
               );
             } else {
               promise = invocation.execute(
                 signal,
                 liveOutputCallback,
                 shellExecutionConfig,
->>>>>>> 372b5887
               );
             }
 
@@ -1285,54 +1199,6 @@
                   }
                 }
 
-<<<<<<< HEAD
-              const response = convertToFunctionResponse(
-                toolName,
-                callId,
-                content,
-              );
-              // Extract structured data if available (e.g., from xlwings tool)
-              const structuredData = toolResult.structuredData;
-
-              const successResponse: ToolCallResponseInfo = {
-                callId,
-                name: toolName,
-                responseParts: response,
-                resultDisplay: toolResult.returnDisplay,
-                error: undefined,
-                errorType: undefined,
-                structuredData,
-                outputFile,
-                contentLength,
-              };
-              this.setStatusInternal(callId, 'success', successResponse);
-            } else {
-              // It is a failure
-              const errorMessage =
-                toolResult.error?.message || 'Tool execution failed';
-              const errorType = toolResult.error?.type || ToolErrorType.UNKNOWN;
-              const error = new Error(errorMessage);
-              const errorResponse = createErrorResponse(
-                scheduledCall.request,
-                error,
-                errorType,
-              );
-              this.setStatusInternal(callId, 'error', errorResponse);
-            }
-          })
-          .catch((executionError: Error) => {
-            if (signal.aborted) {
-              this.setStatusInternal(
-                callId,
-                'cancelled',
-                'CRITICAL: Tool call rejected by user, STOP now, DO NOT call again, DO NOT ask, just wait for next instruction.',
-              );
-            } else {
-              this.setStatusInternal(
-                callId,
-                'error',
-                createErrorResponse(
-=======
                 const response = convertToFunctionResponse(
                   toolName,
                   callId,
@@ -1340,6 +1206,7 @@
                 );
                 const successResponse: ToolCallResponseInfo = {
                   callId,
+                  name: toolName,
                   responseParts: response,
                   resultDisplay: toolResult.returnDisplay,
                   error: undefined,
@@ -1357,7 +1224,6 @@
                 // It is a failure
                 const error = new Error(toolResult.error.message);
                 const errorResponse = createErrorResponse(
->>>>>>> 372b5887
                   scheduledCall.request,
                   error,
                   toolResult.error.type,
@@ -1481,6 +1347,7 @@
         status: 'cancelled',
         response: {
           callId: queuedCall.request.callId,
+          name: queuedCall.request.name,
           responseParts: [
             {
               functionResponse: {
@@ -1553,7 +1420,7 @@
         const shouldAutoApprove =
           this.config.getApprovalMode() === ApprovalMode.YOLO ||
           doesToolInvocationMatch(
-            pendingTool.request.name,
+            pendingTool.tool,
             pendingTool.invocation,
             allowedTools,
           );
@@ -1563,7 +1430,11 @@
             pendingTool.request.callId,
             ToolConfirmationOutcome.ProceedAlways,
           );
-          this.setStatusInternal(pendingTool.request.callId, 'scheduled');
+          this.setStatusInternal(
+            pendingTool.request.callId,
+            'scheduled',
+            signal,
+          );
         }
       } catch (error) {
         console.error(
@@ -1574,6 +1445,6 @@
     }
 
     // Attempt to execute any newly scheduled calls
-    this.attemptExecutionOfScheduledCalls(signal);
+    await this.attemptExecutionOfScheduledCalls(signal);
   }
 }