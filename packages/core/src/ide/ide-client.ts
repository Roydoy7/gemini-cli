--- conflicted
+++ resolved
@@ -684,11 +684,7 @@
       return new Response(response.body as ReadableStream<unknown> | null, {
         status: response.status,
         statusText: response.statusText,
-<<<<<<< HEAD
-        headers: response.headers as HeadersInit,
-=======
         headers: [...response.headers.entries()],
->>>>>>> 3d245752
       });
     };
   }
