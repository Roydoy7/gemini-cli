/**
 * @license
 * Copyright 2025 Google LLC
 * SPDX-License-Identifier: Apache-2.0
 */

import * as path from 'node:path';
import process from 'node:process';
import type {
  ContentGenerator,
  ContentGeneratorConfig,
} from '../core/contentGenerator.js';
import {
  AuthType,
  createContentGenerator,
  createContentGeneratorConfig,
} from '../core/contentGenerator.js';
import { PromptRegistry } from '../prompts/prompt-registry.js';
import { ToolRegistry } from '../tools/tool-registry.js';
// import { LSTool } from '../tools/ls.js';
// import { ReadFileTool } from '../tools/read-file.js';
// import { GrepTool } from '../tools/grep.js';
// import { canUseRipgrep, RipGrepTool } from '../tools/ripGrep.js';
// import { GlobTool } from '../tools/glob.js';
// import { EditTool } from '../tools/edit.js';
// import { SmartEditTool } from '../tools/smart-edit.js';
// import { ShellTool } from '../tools/shell.js';
// import { WriteFileTool } from '../tools/write-file.js';
// import { WebFetchTool } from '../tools/web-fetch.js';
// import { ReadManyFilesTool } from '../tools/read-many-files.js';
import { MemoryTool, setGeminiMdFilename } from '../tools/memoryTool.js';
// import { WebSearchTool } from '../tools/web-search.js';
import { GeminiClient } from '../core/client.js';
import { BaseLlmClient } from '../core/baseLlmClient.js';
import { FileDiscoveryService } from '../services/fileDiscoveryService.js';
import { GitService } from '../services/gitService.js';
import type { TelemetryTarget } from '../telemetry/index.js';
import {
  initializeTelemetry,
  DEFAULT_TELEMETRY_TARGET,
  DEFAULT_OTLP_ENDPOINT,
  uiTelemetryService,
} from '../telemetry/index.js';
import { tokenLimit } from '../core/tokenLimits.js';
import {
  DEFAULT_GEMINI_EMBEDDING_MODEL,
  DEFAULT_GEMINI_FLASH_MODEL,
  DEFAULT_GEMINI_MODEL,
  DEFAULT_GEMINI_MODEL_AUTO,
  DEFAULT_THINKING_MODE,
} from './models.js';
import { shouldAttemptBrowserLaunch } from '../utils/browser.js';
import type { MCPOAuthConfig } from '../mcp/oauth-provider.js';
import { ideContextStore } from '../ide/ideContext.js';
// import { WriteTodosTool } from '../tools/write-todos.js';
import type { FileSystemService } from '../services/fileSystemService.js';
import { StandardFileSystemService } from '../services/fileSystemService.js';
<<<<<<< HEAD
import {
  logCliConfiguration,
  // logRipgrepFallback,
} from '../telemetry/loggers.js';
// import { RipgrepFallbackEvent } from '../telemetry/types.js';
=======
import { logRipgrepFallback } from '../telemetry/loggers.js';
import { RipgrepFallbackEvent } from '../telemetry/types.js';
>>>>>>> 372b5887
import type { FallbackModelHandler } from '../fallback/types.js';
import { ModelRouterService } from '../routing/modelRouterService.js';
import { OutputFormat } from '../output/types.js';

// Re-export OAuth config type
export type { MCPOAuthConfig, AnyToolInvocation };
import type { AnyToolInvocation } from '../tools/tools.js';
import { WorkspaceContext } from '../utils/workspaceContext.js';
import { Storage } from './storage.js';
import type { ShellExecutionConfig } from '../services/shellExecutionService.js';
import { FileExclusions } from '../utils/ignorePatterns.js';
import type { EventEmitter } from 'node:events';
import { MessageBus } from '../confirmation-bus/message-bus.js';
import { PolicyEngine } from '../policy/policy-engine.js';
import type { PolicyEngineConfig } from '../policy/types.js';
import type { UserTierId } from '../code_assist/types.js';
import { AgentRegistry } from '../agents/registry.js';
<<<<<<< HEAD
// import { SubagentToolWrapper } from '../agents/subagent-tool-wrapper.js';
=======
import { setGlobalProxy } from '../utils/fetch.js';
import { SubagentToolWrapper } from '../agents/subagent-tool-wrapper.js';
>>>>>>> 372b5887

export enum ApprovalMode {
  DEFAULT = 'default',
  AUTO_EDIT = 'autoEdit',
  YOLO = 'yolo',
}

export interface AccessibilitySettings {
  disableLoadingPhrases?: boolean;
  screenReader?: boolean;
}

export interface BugCommandSettings {
  urlTemplate: string;
}

export interface ChatCompressionSettings {
  contextPercentageThreshold?: number;
}

export interface SummarizeToolOutputSettings {
  tokenBudget?: number;
}

export interface TelemetrySettings {
  enabled?: boolean;
  target?: TelemetryTarget;
  otlpEndpoint?: string;
  otlpProtocol?: 'grpc' | 'http';
  logPrompts?: boolean;
  outfile?: string;
  useCollector?: boolean;
}

export interface OutputSettings {
  format?: OutputFormat;
}

export interface CodebaseInvestigatorSettings {
  enabled?: boolean;
  maxNumTurns?: number;
  maxTimeMinutes?: number;
  thinkingBudget?: number;
  model?: string;
}

/**
 * All information required in CLI to handle an extension. Defined in Core so
 * that the collection of loaded, active, and inactive extensions can be passed
 * around on the config object though Core does not use this information
 * directly.
 */
export interface GeminiCLIExtension {
  name: string;
  version: string;
  isActive: boolean;
  path: string;
  installMetadata?: ExtensionInstallMetadata;
  mcpServers?: Record<string, MCPServerConfig>;
  contextFiles: string[];
  excludeTools?: string[];
  id: string;
}

export interface ExtensionInstallMetadata {
  source: string;
  type: 'git' | 'local' | 'link' | 'github-release';
  releaseTag?: string; // Only present for github-release installs.
  ref?: string;
  autoUpdate?: boolean;
  allowPreRelease?: boolean;
}

import type { FileFilteringOptions } from './constants.js';
import {
  DEFAULT_FILE_FILTERING_OPTIONS,
  DEFAULT_MEMORY_FILE_FILTERING_OPTIONS,
} from './constants.js';
import { debugLogger } from '../utils/debugLogger.js';
import {
  type ExtensionLoader,
  SimpleExtensionLoader,
} from '../utils/extensionLoader.js';

export type { FileFilteringOptions };
export {
  DEFAULT_FILE_FILTERING_OPTIONS,
  DEFAULT_MEMORY_FILE_FILTERING_OPTIONS,
};

export const DEFAULT_TRUNCATE_TOOL_OUTPUT_THRESHOLD = 4_000_000;
export const DEFAULT_TRUNCATE_TOOL_OUTPUT_LINES = 1000;

export class MCPServerConfig {
  constructor(
    // For stdio transport
    readonly command?: string,
    readonly args?: string[],
    readonly env?: Record<string, string>,
    readonly cwd?: string,
    // For sse transport
    readonly url?: string,
    // For streamable http transport
    readonly httpUrl?: string,
    readonly headers?: Record<string, string>,
    // For websocket transport
    readonly tcp?: string,
    // Common
    readonly timeout?: number,
    readonly trust?: boolean,
    // Metadata
    readonly description?: string,
    readonly includeTools?: string[],
    readonly excludeTools?: string[],
    readonly extension?: GeminiCLIExtension,
    // OAuth configuration
    readonly oauth?: MCPOAuthConfig,
    readonly authProviderType?: AuthProviderType,
    // Service Account Configuration
    /* targetAudience format: CLIENT_ID.apps.googleusercontent.com */
    readonly targetAudience?: string,
    /* targetServiceAccount format: <service-account-name>@<project-num>.iam.gserviceaccount.com */
    readonly targetServiceAccount?: string,
  ) {}
}

export enum AuthProviderType {
  DYNAMIC_DISCOVERY = 'dynamic_discovery',
  GOOGLE_CREDENTIALS = 'google_credentials',
  SERVICE_ACCOUNT_IMPERSONATION = 'service_account_impersonation',
}

export interface SandboxConfig {
  command: 'docker' | 'podman' | 'sandbox-exec';
  image: string;
}

export interface ConfigParameters {
  sessionId: string;
  embeddingModel?: string;
  sandbox?: SandboxConfig;
  targetDir: string;
  debugMode: boolean;
  question?: string;

  coreTools?: string[];
  allowedTools?: string[];
  excludeTools?: string[];
  toolDiscoveryCommand?: string;
  toolCallCommand?: string;
  mcpServerCommand?: string;
  mcpServers?: Record<string, MCPServerConfig>;
  userMemory?: string;
  geminiMdFileCount?: number;
  geminiMdFilePaths?: string[];
  approvalMode?: ApprovalMode;
  showMemoryUsage?: boolean;
  contextFileName?: string | string[];
  accessibility?: AccessibilitySettings;
  telemetry?: TelemetrySettings;
  usageStatisticsEnabled?: boolean;
  fileFiltering?: {
    respectGitIgnore?: boolean;
    respectGeminiIgnore?: boolean;
    enableRecursiveFileSearch?: boolean;
    disableFuzzySearch?: boolean;
  };
  checkpointing?: boolean;
  proxy?: string;
  cwd: string;
  fileDiscoveryService?: FileDiscoveryService;
  includeDirectories?: string[];
  bugCommand?: BugCommandSettings;
  model: string;
  maxSessionTurns?: number;
  experimentalZedIntegration?: boolean;
  listExtensions?: boolean;
  extensionLoader?: ExtensionLoader;
  enabledExtensions?: string[];
  blockedMcpServers?: Array<{ name: string; extensionName: string }>;
  noBrowser?: boolean;
  summarizeToolOutput?: Record<string, SummarizeToolOutputSettings>;
  folderTrust?: boolean;
  ideMode?: boolean;
  loadMemoryFromIncludeDirectories?: boolean;
  chatCompression?: ChatCompressionSettings;
  interactive?: boolean;
  trustedFolder?: boolean;
  useRipgrep?: boolean;
  enableInteractiveShell?: boolean;
  skipNextSpeakerCheck?: boolean;
  shellExecutionConfig?: ShellExecutionConfig;
  extensionManagement?: boolean;
  enablePromptCompletion?: boolean;
  truncateToolOutputThreshold?: number;
  truncateToolOutputLines?: number;
  enableToolOutputTruncation?: boolean;
  eventEmitter?: EventEmitter;
  useSmartEdit?: boolean;
  useWriteTodos?: boolean;
  policyEngineConfig?: PolicyEngineConfig;
  output?: OutputSettings;
  useModelRouter?: boolean;
  enableMessageBusIntegration?: boolean;
  disableModelRouterForAuth?: AuthType[];
  codebaseInvestigatorSettings?: CodebaseInvestigatorSettings;
  continueOnFailedApiCall?: boolean;
  retryFetchErrors?: boolean;
  enableShellOutputEfficiency?: boolean;
  fakeResponses?: string;
  recordResponses?: string;
  ptyInfo?: string;
  disableYoloMode?: boolean;
}

export class Config {
  private toolRegistry!: ToolRegistry;
  private promptRegistry!: PromptRegistry;
  private agentRegistry!: AgentRegistry;
  private readonly sessionId: string;
  private fileSystemService: FileSystemService;
  private contentGeneratorConfig!: ContentGeneratorConfig;
  private contentGenerator!: ContentGenerator;
  private readonly embeddingModel: string;
  private readonly sandbox: SandboxConfig | undefined;
  private readonly targetDir: string;
  private workspaceContext: WorkspaceContext;
  private readonly debugMode: boolean;
  private readonly question: string | undefined;

  private readonly coreTools: string[] | undefined;
  private readonly allowedTools: string[] | undefined;
  private readonly excludeTools: string[] | undefined;
  private readonly toolDiscoveryCommand: string | undefined;
  private readonly toolCallCommand: string | undefined;
  private readonly mcpServerCommand: string | undefined;
  private readonly mcpServers: Record<string, MCPServerConfig> | undefined;
  private userMemory: string;
  private geminiMdFileCount: number;
  private geminiMdFilePaths: string[];
  private approvalMode: ApprovalMode;
  private readonly showMemoryUsage: boolean;
  private readonly accessibility: AccessibilitySettings;
  private readonly telemetrySettings: TelemetrySettings;
  private readonly usageStatisticsEnabled: boolean;
  private geminiClient!: GeminiClient;
  private baseLlmClient!: BaseLlmClient;
  private modelRouterService: ModelRouterService;
  private readonly fileFiltering: {
    respectGitIgnore: boolean;
    respectGeminiIgnore: boolean;
    enableRecursiveFileSearch: boolean;
    disableFuzzySearch: boolean;
  };
  private fileDiscoveryService: FileDiscoveryService | null = null;
  private gitService: GitService | undefined = undefined;
  private readonly checkpointing: boolean;
  private readonly proxy: string | undefined;
  private readonly cwd: string;
  private readonly bugCommand: BugCommandSettings | undefined;
  private model: string;
  private readonly noBrowser: boolean;
  private readonly folderTrust: boolean;
  private ideMode: boolean;

  private inFallbackMode = false;
  private readonly maxSessionTurns: number;
  private readonly listExtensions: boolean;
  private readonly _extensionLoader: ExtensionLoader;
  private readonly _enabledExtensions: string[];
  private readonly _blockedMcpServers: Array<{
    name: string;
    extensionName: string;
  }>;
  fallbackModelHandler?: FallbackModelHandler;
  onRetryAttemptHandler?: (
    attempt: number,
    maxAttempts: number,
    error: unknown,
    delayMs: number,
  ) => void;
  private quotaErrorOccurred: boolean = false;
  private readonly summarizeToolOutput:
    | Record<string, SummarizeToolOutputSettings>
    | undefined;
  private readonly experimentalZedIntegration: boolean = false;
  private readonly loadMemoryFromIncludeDirectories: boolean = false;
  private readonly chatCompression: ChatCompressionSettings | undefined;
  private readonly interactive: boolean;
  private readonly ptyInfo: string;
  private readonly trustedFolder: boolean | undefined;
  private readonly useRipgrep: boolean;
  private readonly enableInteractiveShell: boolean;
  private readonly skipNextSpeakerCheck: boolean;
  private shellExecutionConfig: ShellExecutionConfig;
  private readonly extensionManagement: boolean = true;
  private readonly enablePromptCompletion: boolean = false;
  private readonly truncateToolOutputThreshold: number;
  private readonly truncateToolOutputLines: number;
  private readonly enableToolOutputTruncation: boolean;
  private initialized: boolean = false;
  readonly storage: Storage;
  private readonly fileExclusions: FileExclusions;
  private readonly eventEmitter?: EventEmitter;
  private readonly useSmartEdit: boolean;
  private readonly useWriteTodos: boolean;
  private readonly messageBus: MessageBus;
  private readonly policyEngine: PolicyEngine;
  private readonly outputSettings: OutputSettings;
  private useModelRouter: boolean;
  private readonly initialUseModelRouter: boolean;
  private readonly disableModelRouterForAuth?: AuthType[];
  private readonly enableMessageBusIntegration: boolean;
  private readonly codebaseInvestigatorSettings: CodebaseInvestigatorSettings;
  private readonly continueOnFailedApiCall: boolean;
  private readonly retryFetchErrors: boolean;
  private readonly enableShellOutputEfficiency: boolean;
  readonly fakeResponses?: string;
  readonly recordResponses?: string;
  private readonly disableYoloMode: boolean;

  constructor(params: ConfigParameters) {
    this.sessionId = params.sessionId;
    this.embeddingModel =
      params.embeddingModel ?? DEFAULT_GEMINI_EMBEDDING_MODEL;
    this.fileSystemService = new StandardFileSystemService();
    this.sandbox = params.sandbox;
    this.targetDir = path.resolve(params.targetDir);
    this.workspaceContext = new WorkspaceContext(
      this.targetDir,
      params.includeDirectories ?? [],
    );
    this.debugMode = params.debugMode;
    this.question = params.question;

    this.coreTools = params.coreTools;
    this.allowedTools = params.allowedTools;
    this.excludeTools = params.excludeTools;
    this.toolDiscoveryCommand = params.toolDiscoveryCommand;
    this.toolCallCommand = params.toolCallCommand;
    this.mcpServerCommand = params.mcpServerCommand;
    this.mcpServers = params.mcpServers;
    this.userMemory = params.userMemory ?? '';
    this.geminiMdFileCount = params.geminiMdFileCount ?? 0;
    this.geminiMdFilePaths = params.geminiMdFilePaths ?? [];
    this.approvalMode = params.approvalMode ?? ApprovalMode.DEFAULT;
    this.showMemoryUsage = params.showMemoryUsage ?? false;
    this.accessibility = params.accessibility ?? {};
    this.telemetrySettings = {
      enabled: params.telemetry?.enabled ?? false,
      target: params.telemetry?.target ?? DEFAULT_TELEMETRY_TARGET,
      otlpEndpoint: params.telemetry?.otlpEndpoint ?? DEFAULT_OTLP_ENDPOINT,
      otlpProtocol: params.telemetry?.otlpProtocol,
      logPrompts: params.telemetry?.logPrompts ?? true,
      outfile: params.telemetry?.outfile,
      useCollector: params.telemetry?.useCollector,
    };
    this.usageStatisticsEnabled = params.usageStatisticsEnabled ?? true;

    this.fileFiltering = {
      respectGitIgnore:
        params.fileFiltering?.respectGitIgnore ??
        DEFAULT_FILE_FILTERING_OPTIONS.respectGitIgnore,
      respectGeminiIgnore:
        params.fileFiltering?.respectGeminiIgnore ??
        DEFAULT_FILE_FILTERING_OPTIONS.respectGeminiIgnore,
      enableRecursiveFileSearch:
        params.fileFiltering?.enableRecursiveFileSearch ?? true,
      disableFuzzySearch: params.fileFiltering?.disableFuzzySearch ?? false,
    };
    this.checkpointing = params.checkpointing ?? false;
    this.proxy = params.proxy;
    this.cwd = params.cwd ?? process.cwd();
    this.fileDiscoveryService = params.fileDiscoveryService ?? null;
    this.bugCommand = params.bugCommand;
    this.model = params.model;
    this.maxSessionTurns = params.maxSessionTurns ?? -1;
    this.experimentalZedIntegration =
      params.experimentalZedIntegration ?? false;
    this.listExtensions = params.listExtensions ?? false;
    this._extensionLoader =
      params.extensionLoader ?? new SimpleExtensionLoader([]);
    this._enabledExtensions = params.enabledExtensions ?? [];
    this._blockedMcpServers = params.blockedMcpServers ?? [];
    this.noBrowser = params.noBrowser ?? false;
    this.summarizeToolOutput = params.summarizeToolOutput;
    this.folderTrust = params.folderTrust ?? false;
    this.ideMode = params.ideMode ?? false;
    this.loadMemoryFromIncludeDirectories =
      params.loadMemoryFromIncludeDirectories ?? false;
    this.chatCompression = params.chatCompression;
    this.interactive = params.interactive ?? false;
    this.ptyInfo = params.ptyInfo ?? 'child_process';
    this.trustedFolder = params.trustedFolder;
    this.useRipgrep = params.useRipgrep ?? true;
    this.enableInteractiveShell = params.enableInteractiveShell ?? false;
    this.skipNextSpeakerCheck = params.skipNextSpeakerCheck ?? true;
    this.shellExecutionConfig = {
      terminalWidth: params.shellExecutionConfig?.terminalWidth ?? 80,
      terminalHeight: params.shellExecutionConfig?.terminalHeight ?? 24,
      showColor: params.shellExecutionConfig?.showColor ?? false,
      pager: params.shellExecutionConfig?.pager ?? 'cat',
    };
    this.truncateToolOutputThreshold =
      params.truncateToolOutputThreshold ??
      DEFAULT_TRUNCATE_TOOL_OUTPUT_THRESHOLD;
    this.truncateToolOutputLines =
      params.truncateToolOutputLines ?? DEFAULT_TRUNCATE_TOOL_OUTPUT_LINES;
    this.enableToolOutputTruncation = params.enableToolOutputTruncation ?? true;
    this.useSmartEdit = params.useSmartEdit ?? true;
    this.useWriteTodos = params.useWriteTodos ?? false;
    this.initialUseModelRouter = params.useModelRouter ?? false;
    this.useModelRouter = this.initialUseModelRouter;
    this.disableModelRouterForAuth = params.disableModelRouterForAuth ?? [
      AuthType.LOGIN_WITH_GOOGLE,
    ];
    this.enableMessageBusIntegration =
      params.enableMessageBusIntegration ?? false;
    this.codebaseInvestigatorSettings = {
      enabled: params.codebaseInvestigatorSettings?.enabled ?? false,
      maxNumTurns: params.codebaseInvestigatorSettings?.maxNumTurns ?? 15,
      maxTimeMinutes: params.codebaseInvestigatorSettings?.maxTimeMinutes ?? 5,
      thinkingBudget:
        params.codebaseInvestigatorSettings?.thinkingBudget ??
        DEFAULT_THINKING_MODE,
      model: params.codebaseInvestigatorSettings?.model ?? DEFAULT_GEMINI_MODEL,
    };
    this.continueOnFailedApiCall = params.continueOnFailedApiCall ?? true;
    this.enableShellOutputEfficiency =
      params.enableShellOutputEfficiency ?? true;
    this.extensionManagement = params.extensionManagement ?? true;
    this.storage = new Storage(this.targetDir);
    this.fakeResponses = params.fakeResponses;
    this.recordResponses = params.recordResponses;
    this.enablePromptCompletion = params.enablePromptCompletion ?? false;
    this.fileExclusions = new FileExclusions(this);
    this.eventEmitter = params.eventEmitter;
    this.policyEngine = new PolicyEngine(params.policyEngineConfig);
    this.messageBus = new MessageBus(this.policyEngine, this.debugMode);
    this.outputSettings = {
      format: params.output?.format ?? OutputFormat.TEXT,
    };
    this.retryFetchErrors = params.retryFetchErrors ?? false;
    this.disableYoloMode = params.disableYoloMode ?? false;

    if (params.contextFileName) {
      setGeminiMdFilename(params.contextFileName);
    }

    if (this.telemetrySettings.enabled) {
      initializeTelemetry(this);
    }

    if (this.getProxy()) {
      setGlobalProxy(this.getProxy() as string);
    }
    this.geminiClient = new GeminiClient(this);
    this.modelRouterService = new ModelRouterService(this);
  }

  /**
   * Must only be called once, throws if called again.
   */
  async initialize(): Promise<void> {
    if (this.initialized) {
      throw Error('Config was already initialized');
    }
    this.initialized = true;

    // Initialize centralized FileDiscoveryService
    this.getFileService();
    if (this.getCheckpointingEnabled()) {
      await this.getGitService();
    }
    this.promptRegistry = new PromptRegistry();

    this.agentRegistry = new AgentRegistry(this);
    await this.agentRegistry.initialize();

    this.toolRegistry = await this.createToolRegistry();

    await this.geminiClient.initialize();
  }

  getContentGenerator(): ContentGenerator {
    return this.contentGenerator;
  }

  async refreshAuth(authMethod: AuthType) {
    this.useModelRouter = this.initialUseModelRouter;
    if (this.disableModelRouterForAuth?.includes(authMethod)) {
      this.useModelRouter = false;
      if (this.model === DEFAULT_GEMINI_MODEL_AUTO) {
        this.model = DEFAULT_GEMINI_MODEL;
      }
    } else if (this.useModelRouter && this.model === DEFAULT_GEMINI_MODEL) {
      this.model = DEFAULT_GEMINI_MODEL_AUTO;
    }

    // Vertex and Genai have incompatible encryption and sending history with
    // thoughtSignature from Genai to Vertex will fail, we need to strip them
    if (
      this.contentGeneratorConfig?.authType === AuthType.USE_GEMINI &&
      authMethod === AuthType.LOGIN_WITH_GOOGLE
    ) {
      // Restore the conversation history to the new client
      this.geminiClient.stripThoughtsFromHistory();
    }

    const newContentGeneratorConfig = createContentGeneratorConfig(
      this,
      authMethod,
    );
    this.contentGenerator = await createContentGenerator(
      newContentGeneratorConfig,
      this,
      this.getSessionId(),
    );
    // Only assign to instance properties after successful initialization
    this.contentGeneratorConfig = newContentGeneratorConfig;

    // Initialize BaseLlmClient now that the ContentGenerator is available
    this.baseLlmClient = new BaseLlmClient(this.contentGenerator, this);

    // Reset the session flag since we're explicitly changing auth and using default model
    this.inFallbackMode = false;
  }

  getUserTier(): UserTierId | undefined {
    return this.contentGenerator?.userTier;
  }

  /**
   * Provides access to the BaseLlmClient for stateless LLM operations.
   */
  getBaseLlmClient(): BaseLlmClient {
    if (!this.baseLlmClient) {
      // Handle cases where initialization might be deferred or authentication failed
      if (this.contentGenerator) {
        this.baseLlmClient = new BaseLlmClient(
          this.getContentGenerator(),
          this,
        );
      } else {
        throw new Error(
          'BaseLlmClient not initialized. Ensure authentication has occurred and ContentGenerator is ready.',
        );
      }
    }
    return this.baseLlmClient;
  }

  getSessionId(): string {
    return this.sessionId;
  }

  shouldLoadMemoryFromIncludeDirectories(): boolean {
    return this.loadMemoryFromIncludeDirectories;
  }

  getContentGeneratorConfig(): ContentGeneratorConfig {
    return this.contentGeneratorConfig;
  }

  getModel(): string {
    return this.model;
  }

  setModel(newModel: string): void {
    // Do not allow Pro usage if the user is in fallback mode.
    if (newModel.includes('pro') && this.isInFallbackMode()) {
      return;
    }

    this.model = newModel;
  }

  isInFallbackMode(): boolean {
    return this.inFallbackMode;
  }

  setFallbackMode(active: boolean): void {
    this.inFallbackMode = active;
  }

  setFallbackModelHandler(handler: FallbackModelHandler): void {
    this.fallbackModelHandler = handler;
  }

  setOnRetryAttemptHandler(
    handler: (
      attempt: number,
      maxAttempts: number,
      error: unknown,
      delayMs: number,
    ) => void,
  ): void {
    this.onRetryAttemptHandler = handler;
  }

  getMaxSessionTurns(): number {
    return this.maxSessionTurns;
  }

  setQuotaErrorOccurred(value: boolean): void {
    this.quotaErrorOccurred = value;
  }

  getQuotaErrorOccurred(): boolean {
    return this.quotaErrorOccurred;
  }

  getEmbeddingModel(): string {
    return this.embeddingModel;
  }

  getSandbox(): SandboxConfig | undefined {
    return this.sandbox;
  }

  isRestrictiveSandbox(): boolean {
    const sandboxConfig = this.getSandbox();
    const seatbeltProfile = process.env['SEATBELT_PROFILE'];
    return (
      !!sandboxConfig &&
      sandboxConfig.command === 'sandbox-exec' &&
      !!seatbeltProfile &&
      seatbeltProfile.startsWith('restrictive-')
    );
  }

  getTargetDir(): string {
    return this.targetDir;
  }

  getProjectRoot(): string {
    return this.targetDir;
  }

  getWorkspaceContext(): WorkspaceContext {
    return this.workspaceContext;
  }

  getAgentRegistry(): AgentRegistry {
    return this.agentRegistry;
  }

  getToolRegistry(): ToolRegistry {
    return this.toolRegistry;
  }

  getPromptRegistry(): PromptRegistry {
    return this.promptRegistry;
  }

  getDebugMode(): boolean {
    return this.debugMode;
  }
  getQuestion(): string | undefined {
    return this.question;
  }

  getCoreTools(): string[] | undefined {
    return this.coreTools;
  }

  getAllowedTools(): string[] | undefined {
    return this.allowedTools;
  }

  getExcludeTools(): string[] | undefined {
    return this.excludeTools;
  }

  getToolDiscoveryCommand(): string | undefined {
    return this.toolDiscoveryCommand;
  }

  getToolCallCommand(): string | undefined {
    return this.toolCallCommand;
  }

  getMcpServerCommand(): string | undefined {
    return this.mcpServerCommand;
  }

  getMcpServers(): Record<string, MCPServerConfig> | undefined {
    return this.mcpServers;
  }

  getUserMemory(): string {
    return this.userMemory;
  }

  setUserMemory(newUserMemory: string): void {
    this.userMemory = newUserMemory;
  }

  getGeminiMdFileCount(): number {
    return this.geminiMdFileCount;
  }

  setGeminiMdFileCount(count: number): void {
    this.geminiMdFileCount = count;
  }

  getGeminiMdFilePaths(): string[] {
    return this.geminiMdFilePaths;
  }

  setGeminiMdFilePaths(paths: string[]): void {
    this.geminiMdFilePaths = paths;
  }

  getApprovalMode(): ApprovalMode {
    return this.approvalMode;
  }

  setApprovalMode(mode: ApprovalMode): void {
    if (!this.isTrustedFolder() && mode !== ApprovalMode.DEFAULT) {
      throw new Error(
        'Cannot enable privileged approval modes in an untrusted folder.',
      );
    }
    this.approvalMode = mode;
  }

  isYoloModeDisabled(): boolean {
    return this.disableYoloMode || !this.isTrustedFolder();
  }

  getShowMemoryUsage(): boolean {
    return this.showMemoryUsage;
  }

  getAccessibility(): AccessibilitySettings {
    return this.accessibility;
  }

  getTelemetryEnabled(): boolean {
    return this.telemetrySettings.enabled ?? false;
  }

  getTelemetryLogPromptsEnabled(): boolean {
    return this.telemetrySettings.logPrompts ?? true;
  }

  getTelemetryOtlpEndpoint(): string {
    return this.telemetrySettings.otlpEndpoint ?? DEFAULT_OTLP_ENDPOINT;
  }

  getTelemetryOtlpProtocol(): 'grpc' | 'http' {
    return this.telemetrySettings.otlpProtocol ?? 'grpc';
  }

  getTelemetryTarget(): TelemetryTarget {
    return this.telemetrySettings.target ?? DEFAULT_TELEMETRY_TARGET;
  }

  getTelemetryOutfile(): string | undefined {
    return this.telemetrySettings.outfile;
  }

  getTelemetryUseCollector(): boolean {
    return this.telemetrySettings.useCollector ?? false;
  }

  getGeminiClient(): GeminiClient {
    return this.geminiClient;
  }

  getModelRouterService(): ModelRouterService {
    return this.modelRouterService;
  }

  getEnableRecursiveFileSearch(): boolean {
    return this.fileFiltering.enableRecursiveFileSearch;
  }

  getFileFilteringDisableFuzzySearch(): boolean {
    return this.fileFiltering.disableFuzzySearch;
  }

  getFileFilteringRespectGitIgnore(): boolean {
    return this.fileFiltering.respectGitIgnore;
  }
  getFileFilteringRespectGeminiIgnore(): boolean {
    return this.fileFiltering.respectGeminiIgnore;
  }

  getFileFilteringOptions(): FileFilteringOptions {
    return {
      respectGitIgnore: this.fileFiltering.respectGitIgnore,
      respectGeminiIgnore: this.fileFiltering.respectGeminiIgnore,
    };
  }

  /**
   * Gets custom file exclusion patterns from configuration.
   * TODO: This is a placeholder implementation. In the future, this could
   * read from settings files, CLI arguments, or environment variables.
   */
  getCustomExcludes(): string[] {
    // Placeholder implementation - returns empty array for now
    // Future implementation could read from:
    // - User settings file
    // - Project-specific configuration
    // - Environment variables
    // - CLI arguments
    return [];
  }

  getCheckpointingEnabled(): boolean {
    return this.checkpointing;
  }

  getProxy(): string | undefined {
    return this.proxy;
  }

  getWorkingDir(): string {
    return this.cwd;
  }

  getBugCommand(): BugCommandSettings | undefined {
    return this.bugCommand;
  }

  getFileService(): FileDiscoveryService {
    if (!this.fileDiscoveryService) {
      this.fileDiscoveryService = new FileDiscoveryService(this.targetDir);
    }
    return this.fileDiscoveryService;
  }

  getUsageStatisticsEnabled(): boolean {
    return this.usageStatisticsEnabled;
  }

  getExperimentalZedIntegration(): boolean {
    return this.experimentalZedIntegration;
  }

  getListExtensions(): boolean {
    return this.listExtensions;
  }

  getExtensionManagement(): boolean {
    return this.extensionManagement;
  }

  getExtensions(): GeminiCLIExtension[] {
    return this._extensionLoader.getExtensions();
  }

  getExtensionLoader(): ExtensionLoader {
    return this._extensionLoader;
  }

  // The list of explicitly enabled extensions, if any were given, may contain
  // the string "none".
  getEnabledExtensions(): string[] {
    return this._enabledExtensions;
  }

  getBlockedMcpServers(): Array<{ name: string; extensionName: string }> {
    return this._blockedMcpServers;
  }

  getNoBrowser(): boolean {
    return this.noBrowser;
  }

  isBrowserLaunchSuppressed(): boolean {
    return this.getNoBrowser() || !shouldAttemptBrowserLaunch();
  }

  getSummarizeToolOutputConfig():
    | Record<string, SummarizeToolOutputSettings>
    | undefined {
    return this.summarizeToolOutput;
  }

  getIdeMode(): boolean {
    return this.ideMode;
  }

  /**
   * Returns 'true' if the folder trust feature is enabled.
   */
  getFolderTrust(): boolean {
    return this.folderTrust;
  }

  /**
   * Returns 'true' if the workspace is considered "trusted".
   * 'false' for untrusted.
   */
  isTrustedFolder(): boolean {
    // isWorkspaceTrusted in cli/src/config/trustedFolder.js returns undefined
    // when the file based trust value is unavailable, since it is mainly used
    // in the initialization for trust dialogs, etc. Here we return true since
    // config.isTrustedFolder() is used for the main business logic of blocking
    // tool calls etc in the rest of the application.
    //
    // Default value is true since we load with trusted settings to avoid
    // restarts in the more common path. If the user chooses to mark the folder
    // as untrusted, the CLI will restart and we will have the trust value
    // reloaded.
    const context = ideContextStore.get();
    if (context?.workspaceState?.isTrusted !== undefined) {
      return context.workspaceState.isTrusted;
    }

    return this.trustedFolder ?? true;
  }

  setIdeMode(value: boolean): void {
    this.ideMode = value;
  }

  /**
   * Get the current FileSystemService
   */
  getFileSystemService(): FileSystemService {
    return this.fileSystemService;
  }

  /**
   * Set a custom FileSystemService
   */
  setFileSystemService(fileSystemService: FileSystemService): void {
    this.fileSystemService = fileSystemService;
  }

  getChatCompression(): ChatCompressionSettings | undefined {
    return this.chatCompression;
  }

  isInteractiveShellEnabled(): boolean {
    return (
      this.interactive &&
      this.ptyInfo !== 'child_process' &&
      this.enableInteractiveShell
    );
  }

  isInteractive(): boolean {
    return this.interactive;
  }

  getUseRipgrep(): boolean {
    return this.useRipgrep;
  }

  getEnableInteractiveShell(): boolean {
    return this.enableInteractiveShell;
  }

  getSkipNextSpeakerCheck(): boolean {
    return this.skipNextSpeakerCheck;
  }

  getContinueOnFailedApiCall(): boolean {
    return this.continueOnFailedApiCall;
  }

  getRetryFetchErrors(): boolean {
    return this.retryFetchErrors;
  }

  getEnableShellOutputEfficiency(): boolean {
    return this.enableShellOutputEfficiency;
  }

  getShellExecutionConfig(): ShellExecutionConfig {
    return this.shellExecutionConfig;
  }

  setShellExecutionConfig(config: ShellExecutionConfig): void {
    this.shellExecutionConfig = {
      terminalWidth:
        config.terminalWidth ?? this.shellExecutionConfig.terminalWidth,
      terminalHeight:
        config.terminalHeight ?? this.shellExecutionConfig.terminalHeight,
      showColor: config.showColor ?? this.shellExecutionConfig.showColor,
      pager: config.pager ?? this.shellExecutionConfig.pager,
    };
  }
  getScreenReader(): boolean {
    return this.accessibility.screenReader ?? false;
  }

  getEnablePromptCompletion(): boolean {
    return this.enablePromptCompletion;
  }

  getEnableToolOutputTruncation(): boolean {
    return this.enableToolOutputTruncation;
  }

  getTruncateToolOutputThreshold(): number {
    return Math.min(
      // Estimate remaining context window in characters (1 token ~= 4 chars).
      4 *
        (tokenLimit(this.model) - uiTelemetryService.getLastPromptTokenCount()),
      this.truncateToolOutputThreshold,
    );
  }

  getTruncateToolOutputLines(): number {
    return this.truncateToolOutputLines;
  }

  getUseSmartEdit(): boolean {
    return this.useSmartEdit;
  }

  getUseWriteTodos(): boolean {
    return this.useWriteTodos;
  }

  getOutputFormat(): OutputFormat {
    return this.outputSettings?.format
      ? this.outputSettings.format
      : OutputFormat.TEXT;
  }

  getUseModelRouter(): boolean {
    return this.useModelRouter;
  }

  async getGitService(): Promise<GitService> {
    if (!this.gitService) {
      this.gitService = new GitService(this.targetDir, this.storage);
      await this.gitService.initialize();
    }
    return this.gitService;
  }

  getFileExclusions(): FileExclusions {
    return this.fileExclusions;
  }

  getMessageBus(): MessageBus {
    return this.messageBus;
  }

  getPolicyEngine(): PolicyEngine {
    return this.policyEngine;
  }

  getEnableMessageBusIntegration(): boolean {
    return this.enableMessageBusIntegration;
  }

  getCodebaseInvestigatorSettings(): CodebaseInvestigatorSettings {
    return this.codebaseInvestigatorSettings;
  }

  async createToolRegistry(): Promise<ToolRegistry> {
    const registry = new ToolRegistry(this, this.eventEmitter);

    // Set message bus on tool registry before discovery so MCP tools can access it
    if (this.getEnableMessageBusIntegration()) {
      registry.setMessageBus(this.messageBus);
    }

    // helper to create & register core tools that are enabled
    // eslint-disable-next-line @typescript-eslint/no-explicit-any
    const registerCoreTool = (ToolClass: any, ...args: unknown[]) => {
      const className = ToolClass.name;
      const toolName = ToolClass.Name || className;
      const coreTools = this.getCoreTools();
      const excludeTools = this.getExcludeTools() || [];
      // On some platforms, the className can be minified to _ClassName.
      const normalizedClassName = className.replace(/^_+/, '');

      let isEnabled = true; // Enabled by default if coreTools is not set.
      if (coreTools) {
        isEnabled = coreTools.some(
          (tool) =>
            tool === toolName ||
            tool === normalizedClassName ||
            tool.startsWith(`${toolName}(`) ||
            tool.startsWith(`${normalizedClassName}(`),
        );
      }

      const isExcluded = excludeTools.some(
        (tool) => tool === toolName || tool === normalizedClassName,
      );

      if (isExcluded) {
        isEnabled = false;
      }

      if (isEnabled) {
        // Pass message bus to tools when feature flag is enabled
        // This first implementation is only focused on the general case of
        // the tool registry.
        const messageBusEnabled = this.getEnableMessageBusIntegration();
        if (this.debugMode && messageBusEnabled) {
          debugLogger.log(
            `[DEBUG] enableMessageBusIntegration setting: ${messageBusEnabled}`,
          );
        }
        const toolArgs = messageBusEnabled
          ? [...args, this.getMessageBus()]
          : args;
        if (this.debugMode && messageBusEnabled) {
          debugLogger.log(
            `[DEBUG] Registering ${className} with messageBus: ${messageBusEnabled ? 'YES' : 'NO'}`,
          );
        }
        registry.registerTool(new ToolClass(...toolArgs));
      }
    };

    // registerCoreTool(LSTool, this);
    // registerCoreTool(ReadFileTool, this);

    // if (this.getUseRipgrep()) {
    //   let useRipgrep = false;
    //   let errorString: undefined | string = undefined;
    //   try {
    //     useRipgrep = await canUseRipgrep();
    //   } catch (error: unknown) {
    //     errorString = String(error);
    //   }
    //   if (useRipgrep) {
    //     registerCoreTool(RipGrepTool, this);
    //   } else {
    //     logRipgrepFallback(this, new RipgrepFallbackEvent(errorString));
    //     registerCoreTool(GrepTool, this);
    //   }
    // } else {
    //   registerCoreTool(GrepTool, this);
    // }

    // registerCoreTool(GlobTool, this);
    // if (this.getUseSmartEdit()) {
    //   registerCoreTool(SmartEditTool, this);
    // } else {
    //   registerCoreTool(EditTool, this);
    // }
    // registerCoreTool(WriteFileTool, this);
    // registerCoreTool(WebFetchTool, this);
    // registerCoreTool(ReadManyFilesTool, this);
    // registerCoreTool(ShellTool, this);
    registerCoreTool(MemoryTool);
<<<<<<< HEAD
    // registerCoreTool(WebSearchTool, this);
    // if (this.getUseWriteTodos()) {
    //   registerCoreTool(WriteTodosTool, this);
    // }

    // // Register Subagents as Tools
    // if (this.getEnableSubagents()) {
    //   const agentDefinitions = this.agentRegistry.getAllDefinitions();
    //   for (const definition of agentDefinitions) {
    //     // We must respect the main allowed/exclude lists for agents too.
    //     const excludeTools = this.getExcludeTools() || [];
    //     const allowedTools = this.getAllowedTools();

    //     const isExcluded = excludeTools.includes(definition.name);
    //     const isAllowed =
    //       !allowedTools || allowedTools.includes(definition.name);

    //     if (isAllowed && !isExcluded) {
    //       try {
    //         const messageBusEnabled = this.getEnableMessageBusIntegration();
    //         const wrapper = new SubagentToolWrapper(
    //           definition,
    //           this,
    //           messageBusEnabled ? this.getMessageBus() : undefined,
    //         );
    //         registry.registerTool(wrapper);
    //       } catch (error) {
    //         console.error(
    //           `Failed to wrap agent '${definition.name}' as a tool:`,
    //           error,
    //         );
    //       }
    //     } else if (this.getDebugMode()) {
    //       console.log(
    //         `[Config] Skipping registration of agent '${definition.name}' due to allow/exclude configuration.`,
    //       );
    //     }
    //   }
    // }
=======
    registerCoreTool(WebSearchTool, this);
    if (this.getUseWriteTodos()) {
      registerCoreTool(WriteTodosTool, this);
    }

    // Register Subagents as Tools
    if (this.getCodebaseInvestigatorSettings().enabled) {
      const definition = this.agentRegistry.getDefinition(
        'codebase_investigator',
      );
      if (definition) {
        // We must respect the main allowed/exclude lists for agents too.
        const excludeTools = this.getExcludeTools() || [];
        const allowedTools = this.getAllowedTools();

        const isExcluded = excludeTools.includes(definition.name);
        const isAllowed =
          !allowedTools || allowedTools.includes(definition.name);

        if (isAllowed && !isExcluded) {
          const messageBusEnabled = this.getEnableMessageBusIntegration();
          const wrapper = new SubagentToolWrapper(
            definition,
            this,
            messageBusEnabled ? this.getMessageBus() : undefined,
          );
          registry.registerTool(wrapper);
        }
      }
    }
>>>>>>> 372b5887

    await registry.discoverAllTools();
    return registry;
  }
}
// Export model constants for use in CLI
export { DEFAULT_GEMINI_FLASH_MODEL };<|MERGE_RESOLUTION|>--- conflicted
+++ resolved
@@ -55,16 +55,11 @@
 // import { WriteTodosTool } from '../tools/write-todos.js';
 import type { FileSystemService } from '../services/fileSystemService.js';
 import { StandardFileSystemService } from '../services/fileSystemService.js';
-<<<<<<< HEAD
 import {
-  logCliConfiguration,
+  // logCliConfiguration,
   // logRipgrepFallback,
 } from '../telemetry/loggers.js';
 // import { RipgrepFallbackEvent } from '../telemetry/types.js';
-=======
-import { logRipgrepFallback } from '../telemetry/loggers.js';
-import { RipgrepFallbackEvent } from '../telemetry/types.js';
->>>>>>> 372b5887
 import type { FallbackModelHandler } from '../fallback/types.js';
 import { ModelRouterService } from '../routing/modelRouterService.js';
 import { OutputFormat } from '../output/types.js';
@@ -82,12 +77,7 @@
 import type { PolicyEngineConfig } from '../policy/types.js';
 import type { UserTierId } from '../code_assist/types.js';
 import { AgentRegistry } from '../agents/registry.js';
-<<<<<<< HEAD
 // import { SubagentToolWrapper } from '../agents/subagent-tool-wrapper.js';
-=======
-import { setGlobalProxy } from '../utils/fetch.js';
-import { SubagentToolWrapper } from '../agents/subagent-tool-wrapper.js';
->>>>>>> 372b5887
 
 export enum ApprovalMode {
   DEFAULT = 'default',
@@ -1239,7 +1229,6 @@
     // registerCoreTool(ReadManyFilesTool, this);
     // registerCoreTool(ShellTool, this);
     registerCoreTool(MemoryTool);
-<<<<<<< HEAD
     // registerCoreTool(WebSearchTool, this);
     // if (this.getUseWriteTodos()) {
     //   registerCoreTool(WriteTodosTool, this);
@@ -1279,38 +1268,6 @@
     //     }
     //   }
     // }
-=======
-    registerCoreTool(WebSearchTool, this);
-    if (this.getUseWriteTodos()) {
-      registerCoreTool(WriteTodosTool, this);
-    }
-
-    // Register Subagents as Tools
-    if (this.getCodebaseInvestigatorSettings().enabled) {
-      const definition = this.agentRegistry.getDefinition(
-        'codebase_investigator',
-      );
-      if (definition) {
-        // We must respect the main allowed/exclude lists for agents too.
-        const excludeTools = this.getExcludeTools() || [];
-        const allowedTools = this.getAllowedTools();
-
-        const isExcluded = excludeTools.includes(definition.name);
-        const isAllowed =
-          !allowedTools || allowedTools.includes(definition.name);
-
-        if (isAllowed && !isExcluded) {
-          const messageBusEnabled = this.getEnableMessageBusIntegration();
-          const wrapper = new SubagentToolWrapper(
-            definition,
-            this,
-            messageBusEnabled ? this.getMessageBus() : undefined,
-          );
-          registry.registerTool(wrapper);
-        }
-      }
-    }
->>>>>>> 372b5887
 
     await registry.discoverAllTools();
     return registry;
