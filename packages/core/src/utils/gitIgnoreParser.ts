/**
 * @license
 * Copyright 2025 Google LLC
 * SPDX-License-Identifier: Apache-2.0
 */

import * as fs from 'node:fs';
import * as path from 'node:path';
import ignore from 'ignore';

export interface GitIgnoreFilter {
  isIgnored(filePath: string): boolean;
}

export class GitIgnoreParser implements GitIgnoreFilter {
  private projectRoot: string;
  private cache: Map<string, string[]> = new Map();
  private globalPatterns: string[] | undefined;

  constructor(projectRoot: string) {
    this.projectRoot = path.resolve(projectRoot);
  }

  private loadPatternsForFile(patternsFilePath: string): string[] {
    let content: string;
    try {
      content = fs.readFileSync(patternsFilePath, 'utf-8');
    } catch (_error) {
      return [];
    }

    const isExcludeFile = patternsFilePath.endsWith(
      path.join('.git', 'info', 'exclude'),
    );

    const relativeBaseDir = isExcludeFile
      ? '.'
      : path.dirname(path.relative(this.projectRoot, patternsFilePath));

    return content
      .split('\n')
      .map((p) => p.trim())
      .filter((p) => p !== '' && !p.startsWith('#'))
      .map((p) => {
        const isNegative = p.startsWith('!');
        if (isNegative) {
          p = p.substring(1);
        }

        const isAnchoredInFile = p.startsWith('/');
        if (isAnchoredInFile) {
          p = p.substring(1);
        }

        // An empty pattern can result from a negated pattern like `!`,
        // which we can ignore.
        if (p === '') {
          return '';
        }

        let newPattern = p;
        if (relativeBaseDir && relativeBaseDir !== '.') {
          // Only in nested .gitignore files, the patterns need to be modified according to:
          // - If `a/b/.gitignore` defines `/c` then it needs to be changed to `/a/b/c`
          // - If `a/b/.gitignore` defines `c` then it needs to be changed to `/a/b/**/c`
          // - If `a/b/.gitignore` defines `c/d` then it needs to be changed to `/a/b/c/d`

          if (!isAnchoredInFile && !p.includes('/')) {
            // If no slash and not anchored in file, it matches files in any
            // subdirectory.
            newPattern = path.join('**', p);
          }

          // Prepend the .gitignore file's directory.
          newPattern = path.join(relativeBaseDir, newPattern);

          // Anchor the pattern to a nested gitignore directory.
          if (!newPattern.startsWith('/')) {
            newPattern = '/' + newPattern;
          }
        }

        // Anchor the pattern if originally anchored
        if (isAnchoredInFile && !newPattern.startsWith('/')) {
          newPattern = '/' + newPattern;
        }

        if (isNegative) {
          newPattern = '!' + newPattern;
        }

        // Even in windows, Ignore expects forward slashes.
        newPattern = newPattern.replace(/\\/g, '/');

        return newPattern;
      })
      .filter((p) => p !== '');
  }

  isIgnored(filePath: string): boolean {
<<<<<<< HEAD
    try {
      const resolved = path.resolve(this.projectRoot, filePath);
      const relativePath = path.relative(this.projectRoot, resolved);

      if (relativePath === '' || relativePath.startsWith('..')) {
        return false;
      }

      // Check if relativePath is actually still an absolute path (can happen on some systems)
      if (path.isAbsolute(relativePath)) {
        // This shouldn't happen with path.relative(), but if it does,
        // it means the path is outside the project root
        return false;
      }

      // Even in windows, Ignore expects forward slashes.
      const normalizedPath = relativePath.replace(/\\/g, '/');
      return this.ig.ignores(normalizedPath);
    } catch (error) {
      // Handle any errors that might occur with international characters
      console.warn(`GitIgnore: Failed to process path "${filePath}":`, error);
      return false;
    }
  }
=======
    if (!filePath || typeof filePath !== 'string') {
      return false;
    }

    const absoluteFilePath = path.resolve(this.projectRoot, filePath);
    if (!absoluteFilePath.startsWith(this.projectRoot)) {
      return false;
    }

    try {
      const resolved = path.resolve(this.projectRoot, filePath);
      const relativePath = path.relative(this.projectRoot, resolved);

      if (relativePath === '' || relativePath.startsWith('..')) {
        return false;
      }

      // Even in windows, Ignore expects forward slashes.
      const normalizedPath = relativePath.replace(/\\/g, '/');

      if (normalizedPath.startsWith('/') || normalizedPath === '') {
        return false;
      }

      const ig = ignore();

      // Always ignore .git directory
      ig.add('.git');
>>>>>>> 3d245752

      // Load global patterns from .git/info/exclude on first call
      if (this.globalPatterns === undefined) {
        const excludeFile = path.join(
          this.projectRoot,
          '.git',
          'info',
          'exclude',
        );
        this.globalPatterns = fs.existsSync(excludeFile)
          ? this.loadPatternsForFile(excludeFile)
          : [];
      }
      ig.add(this.globalPatterns);

      const pathParts = relativePath.split(path.sep);

      const dirsToVisit = [this.projectRoot];
      let currentAbsDir = this.projectRoot;
      // Collect all directories in the path
      for (let i = 0; i < pathParts.length - 1; i++) {
        currentAbsDir = path.join(currentAbsDir, pathParts[i]);
        dirsToVisit.push(currentAbsDir);
      }

      for (const dir of dirsToVisit) {
        const relativeDir = path.relative(this.projectRoot, dir);
        if (relativeDir) {
          const normalizedRelativeDir = relativeDir.replace(/\\/g, '/');
          if (ig.ignores(normalizedRelativeDir)) {
            // This directory is ignored by an ancestor's .gitignore.
            // According to git behavior, we don't need to process this
            // directory's .gitignore, as nothing inside it can be
            // un-ignored.
            break;
          }
        }

        if (this.cache.has(dir)) {
          const patterns = this.cache.get(dir);
          if (patterns) {
            ig.add(patterns);
          }
        } else {
          const gitignorePath = path.join(dir, '.gitignore');
          if (fs.existsSync(gitignorePath)) {
            const patterns = this.loadPatternsForFile(gitignorePath);
            this.cache.set(dir, patterns);
            ig.add(patterns);
          } else {
            this.cache.set(dir, []); // Cache miss
          }
        }
      }

      return ig.ignores(normalizedPath);
    } catch (_error) {
      return false;
    }
  }
}<|MERGE_RESOLUTION|>--- conflicted
+++ resolved
@@ -98,32 +98,6 @@
   }
 
   isIgnored(filePath: string): boolean {
-<<<<<<< HEAD
-    try {
-      const resolved = path.resolve(this.projectRoot, filePath);
-      const relativePath = path.relative(this.projectRoot, resolved);
-
-      if (relativePath === '' || relativePath.startsWith('..')) {
-        return false;
-      }
-
-      // Check if relativePath is actually still an absolute path (can happen on some systems)
-      if (path.isAbsolute(relativePath)) {
-        // This shouldn't happen with path.relative(), but if it does,
-        // it means the path is outside the project root
-        return false;
-      }
-
-      // Even in windows, Ignore expects forward slashes.
-      const normalizedPath = relativePath.replace(/\\/g, '/');
-      return this.ig.ignores(normalizedPath);
-    } catch (error) {
-      // Handle any errors that might occur with international characters
-      console.warn(`GitIgnore: Failed to process path "${filePath}":`, error);
-      return false;
-    }
-  }
-=======
     if (!filePath || typeof filePath !== 'string') {
       return false;
     }
@@ -152,7 +126,6 @@
 
       // Always ignore .git directory
       ig.add('.git');
->>>>>>> 3d245752
 
       // Load global patterns from .git/info/exclude on first call
       if (this.globalPatterns === undefined) {
