/**
 * @license
 * Copyright 2025 Google LLC
 * SPDX-License-Identifier: Apache-2.0
 */

import fs from 'node:fs';
import path from 'node:path';
import * as Diff from 'diff';
import { WRITE_FILE_TOOL_NAME } from './tool-names.js';
import type { Config } from '../config/config.js';
import { ApprovalMode } from '../config/config.js';
import type {
  FileDiff,
  ToolCallConfirmationDetails,
  ToolEditConfirmationDetails,
  ToolInvocation,
  ToolLocation,
  ToolResult,
} from './tools.js';
import type { DiffUpdateResult } from '../ide/ideContext.js';
import {
  BaseDeclarativeTool,
  BaseToolInvocation,
  Kind,
  ToolConfirmationOutcome,
} from './tools.js';
import { ToolErrorType } from './tool-error.js';
import { makeRelative, shortenPath } from '../utils/paths.js';
import { getErrorMessage, isNodeError } from '../utils/errors.js';
import {
  ensureCorrectEdit,
  ensureCorrectFileContent,
} from '../utils/editCorrector.js';
import { DEFAULT_DIFF_OPTIONS, getDiffStat } from './diffOptions.js';
import type {
  ModifiableDeclarativeTool,
  ModifyContext,
} from './modifiable-tool.js';
import { IdeClient } from '../ide/ide-client.js';
import { logFileOperation } from '../telemetry/loggers.js';
import { FileOperationEvent } from '../telemetry/types.js';
import { FileOperation } from '../telemetry/metrics.js';
import { getSpecificMimeType } from '../utils/fileUtils.js';
import { getLanguageFromFilePath } from '../utils/language-detection.js';

/**
 * Parameters for the WriteFile tool
 */
export interface WriteFileToolParams {
  /**
   * The absolute path to the file to write to
   */
  file_path: string;

  /**
   * The content to write to the file
   */
  content: string;

  /**
   * Whether the proposed content was modified by the user.
   */
  modified_by_user?: boolean;

  /**
   * Initially proposed content.
   */
  ai_proposed_content?: string;
}

interface GetCorrectedFileContentResult {
  originalContent: string;
  correctedContent: string;
  fileExists: boolean;
  error?: { message: string; code?: string };
}

export async function getCorrectedFileContent(
  config: Config,
  filePath: string,
  proposedContent: string,
  abortSignal: AbortSignal,
): Promise<GetCorrectedFileContentResult> {
  let originalContent = '';
  let fileExists = false;
  let correctedContent = proposedContent;

  try {
    originalContent = await config
      .getFileSystemService()
      .readTextFile(filePath);
    fileExists = true; // File exists and was read
  } catch (err) {
    if (isNodeError(err) && err.code === 'ENOENT') {
      fileExists = false;
      originalContent = '';
    } else {
      // File exists but could not be read (permissions, etc.)
      fileExists = true; // Mark as existing but problematic
      originalContent = ''; // Can't use its content
      const error = {
        message: getErrorMessage(err),
        code: isNodeError(err) ? err.code : undefined,
      };
      // Return early as we can't proceed with content correction meaningfully
      return { originalContent, correctedContent, fileExists, error };
    }
  }

  // If readError is set, we have returned.
  // So, file was either read successfully (fileExists=true, originalContent set)
  // or it was ENOENT (fileExists=false, originalContent='').

  if (fileExists) {
    // This implies originalContent is available
    const { params: correctedParams } = await ensureCorrectEdit(
      filePath,
      originalContent,
      {
        old_string: originalContent, // Treat entire current content as old_string
        new_string: proposedContent,
        file_path: filePath,
      },
      config.getGeminiClient(),
      config.getBaseLlmClient(),
      abortSignal,
    );
    correctedContent = correctedParams.new_string;
  } else {
    // This implies new file (ENOENT)
    correctedContent = await ensureCorrectFileContent(
      proposedContent,
      config.getBaseLlmClient(),
      abortSignal,
    );
  }
  return { originalContent, correctedContent, fileExists };
}

class WriteFileToolInvocation extends BaseToolInvocation<
  WriteFileToolParams,
  ToolResult
> {
  constructor(
    private readonly config: Config,
    params: WriteFileToolParams,
  ) {
    super(params);
  }

  override toolLocations(): ToolLocation[] {
    return [{ path: this.params.file_path }];
  }

  override getDescription(): string {
    const relativePath = makeRelative(
      this.params.file_path,
      this.config.getTargetDir(),
    );
    return `Writing to ${shortenPath(relativePath)}`;
  }

  override async shouldConfirmExecute(
    abortSignal: AbortSignal,
  ): Promise<ToolCallConfirmationDetails | false> {
    if (this.config.getApprovalMode() === ApprovalMode.AUTO_EDIT) {
      return false;
    }

    const correctedContentResult = await getCorrectedFileContent(
      this.config,
      this.params.file_path,
      this.params.content,
      abortSignal,
    );

    if (correctedContentResult.error) {
      // If file exists but couldn't be read, we can't show a diff for confirmation.
      return false;
    }

    const { originalContent, correctedContent } = correctedContentResult;
    const relativePath = makeRelative(
      this.params.file_path,
      this.config.getTargetDir(),
    );
    const fileName = path.basename(this.params.file_path);

    const fileDiff = Diff.createPatch(
      fileName,
      originalContent, // Original content (empty if new file or unreadable)
      correctedContent, // Content after potential correction
      'Current',
      'Proposed',
      DEFAULT_DIFF_OPTIONS,
    );

<<<<<<< HEAD
    let ideConfirmation: Promise<DiffUpdateResult> | undefined = undefined;
    
    // Only attempt IDE operations if IDE mode is enabled and client is available
    if (this.config.getIdeMode()) {
      try {
        const ideClient = this.config.getIdeClient();
        if (ideClient.getConnectionStatus().status === IDEConnectionStatus.Connected) {
          ideConfirmation = ideClient.openDiff(this.params.file_path, correctedContent);
        }
      } catch (error) {
        // IDE client not available or not connected - continue without IDE confirmation
        console.log('[WriteFile] IDE client not available, continuing without IDE confirmation', error);
      }
    }
=======
    const ideClient = await IdeClient.getInstance();
    const ideConfirmation =
      this.config.getIdeMode() && ideClient.isDiffingEnabled()
        ? ideClient.openDiff(this.params.file_path, correctedContent)
        : undefined;
>>>>>>> 3d245752

    const confirmationDetails: ToolEditConfirmationDetails = {
      type: 'edit',
      title: `Confirm Write: ${shortenPath(relativePath)}`,
      fileName,
      filePath: this.params.file_path,
      fileDiff,
      originalContent,
      newContent: correctedContent,
      onConfirm: async (outcome: ToolConfirmationOutcome) => {
        if (outcome === ToolConfirmationOutcome.ProceedAlways) {
          this.config.setApprovalMode(ApprovalMode.AUTO_EDIT);
        }

        if (ideConfirmation) {
          const result = await ideConfirmation;
          if (result.status === 'accepted' && result.content) {
            this.params.content = result.content;
          }
        }
      },
      ideConfirmation,
    };
    return confirmationDetails;
  }

  async execute(abortSignal: AbortSignal): Promise<ToolResult> {
    const { file_path, content, ai_proposed_content, modified_by_user } =
      this.params;
    const correctedContentResult = await getCorrectedFileContent(
      this.config,
      file_path,
      content,
      abortSignal,
    );

    if (correctedContentResult.error) {
      const errDetails = correctedContentResult.error;
      const errorMsg = errDetails.code
        ? `Error checking existing file '${file_path}': ${errDetails.message} (${errDetails.code})`
        : `Error checking existing file: ${errDetails.message}`;
      return {
        llmContent: errorMsg,
        returnDisplay: errorMsg,
        error: {
          message: errorMsg,
          type: ToolErrorType.FILE_WRITE_FAILURE,
        },
      };
    }

    const {
      originalContent,
      correctedContent: fileContent,
      fileExists,
    } = correctedContentResult;
    // fileExists is true if the file existed (and was readable or unreadable but caught by readError).
    // fileExists is false if the file did not exist (ENOENT).
    const isNewFile =
      !fileExists ||
      (correctedContentResult.error !== undefined &&
        !correctedContentResult.fileExists);

    try {
      const dirName = path.dirname(file_path);
      if (!fs.existsSync(dirName)) {
        fs.mkdirSync(dirName, { recursive: true });
      }

      await this.config
        .getFileSystemService()
        .writeTextFile(file_path, fileContent);

      // Generate diff for display result
      const fileName = path.basename(file_path);
      // If there was a readError, originalContent in correctedContentResult is '',
      // but for the diff, we want to show the original content as it was before the write if possible.
      // However, if it was unreadable, currentContentForDiff will be empty.
      const currentContentForDiff = correctedContentResult.error
        ? '' // Or some indicator of unreadable content
        : originalContent;

      const fileDiff = Diff.createPatch(
        fileName,
        currentContentForDiff,
        fileContent,
        'Original',
        'Written',
        DEFAULT_DIFF_OPTIONS,
      );

      const originallyProposedContent = ai_proposed_content || content;
      const diffStat = getDiffStat(
        fileName,
        currentContentForDiff,
        originallyProposedContent,
        content,
      );

      const llmSuccessMessageParts = [
        isNewFile
          ? `Successfully created and wrote to new file: ${file_path}.`
          : `Successfully overwrote file: ${file_path}.`,
      ];
      if (modified_by_user) {
        llmSuccessMessageParts.push(
          `User modified the \`content\` to be: ${content}`,
        );
      }

      // Log file operation for telemetry (without diff_stat to avoid double-counting)
      const mimetype = getSpecificMimeType(file_path);
      const programmingLanguage = getLanguageFromFilePath(file_path);
      const extension = path.extname(file_path);
      const operation = isNewFile ? FileOperation.CREATE : FileOperation.UPDATE;

      logFileOperation(
        this.config,
        new FileOperationEvent(
          WriteFileTool.Name,
          operation,
          fileContent.split('\n').length,
          mimetype,
          extension,
          programmingLanguage,
        ),
      );

      const displayResult: FileDiff = {
        fileDiff,
        fileName,
        originalContent: correctedContentResult.originalContent,
        newContent: correctedContentResult.correctedContent,
        diffStat,
      };

      return {
        llmContent: llmSuccessMessageParts.join(' '),
        returnDisplay: displayResult,
      };
    } catch (error) {
      // Capture detailed error information for debugging
      let errorMsg: string;
      let errorType = ToolErrorType.FILE_WRITE_FAILURE;

      if (isNodeError(error)) {
        // Handle specific Node.js errors with their error codes
        errorMsg = `Error writing to file '${file_path}': ${error.message} (${error.code})`;

        // Log specific error types for better debugging
        if (error.code === 'EACCES') {
          errorMsg = `Permission denied writing to file: ${file_path} (${error.code})`;
          errorType = ToolErrorType.PERMISSION_DENIED;
        } else if (error.code === 'ENOSPC') {
          errorMsg = `No space left on device: ${file_path} (${error.code})`;
          errorType = ToolErrorType.NO_SPACE_LEFT;
        } else if (error.code === 'EISDIR') {
          errorMsg = `Target is a directory, not a file: ${file_path} (${error.code})`;
          errorType = ToolErrorType.TARGET_IS_DIRECTORY;
        }

        // Include stack trace in debug mode for better troubleshooting
        if (this.config.getDebugMode() && error.stack) {
          console.error('Write file error stack:', error.stack);
        }
      } else if (error instanceof Error) {
        errorMsg = `Error writing to file: ${error.message}`;
      } else {
        errorMsg = `Error writing to file: ${String(error)}`;
      }

      return {
        llmContent: errorMsg,
        returnDisplay: errorMsg,
        error: {
          message: errorMsg,
          type: errorType,
        },
      };
    }
  }
}

/**
 * Implementation of the WriteFile tool logic
 */
export class WriteFileTool
  extends BaseDeclarativeTool<WriteFileToolParams, ToolResult>
  implements ModifiableDeclarativeTool<WriteFileToolParams>
{
  static readonly Name: string = WRITE_FILE_TOOL_NAME;

  constructor(private readonly config: Config) {
    super(
      WriteFileTool.Name,
      'WriteFile',
      `Writes content to a specified file in the local filesystem.

      The user has the ability to modify \`content\`. If modified, this will be stated in the response.`,
      Kind.Edit,
      {
        properties: {
          file_path: {
            description:
              "The absolute path to the file to write to (e.g., '/home/user/project/file.txt'). Relative paths are not supported.",
            type: 'string',
          },
          content: {
            description: 'The content to write to the file.',
            type: 'string',
          },
        },
        required: ['file_path', 'content'],
        type: 'object',
      },
    );
  }

  protected override validateToolParamValues(
    params: WriteFileToolParams,
  ): string | null {
    const filePath = params.file_path;

    if (!filePath) {
      return `Missing or empty "file_path"`;
    }

    if (!path.isAbsolute(filePath)) {
      return `File path must be absolute: ${filePath}`;
    }

    const workspaceContext = this.config.getWorkspaceContext();
    if (!workspaceContext.isPathWithinWorkspace(filePath)) {
      const directories = workspaceContext.getDirectories();
      return `File path must be within one of the workspace directories: ${directories.join(
        ', ',
      )}`;
    }

    try {
      if (fs.existsSync(filePath)) {
        const stats = fs.lstatSync(filePath);
        if (stats.isDirectory()) {
          return `Path is a directory, not a file: ${filePath}`;
        }
      }
    } catch (statError: unknown) {
      return `Error accessing path properties for validation: ${filePath}. Reason: ${
        statError instanceof Error ? statError.message : String(statError)
      }`;
    }

    return null;
  }

  protected createInvocation(
    params: WriteFileToolParams,
  ): ToolInvocation<WriteFileToolParams, ToolResult> {
    return new WriteFileToolInvocation(this.config, params);
  }

  getModifyContext(
    abortSignal: AbortSignal,
  ): ModifyContext<WriteFileToolParams> {
    return {
      getFilePath: (params: WriteFileToolParams) => params.file_path,
      getCurrentContent: async (params: WriteFileToolParams) => {
        const correctedContentResult = await getCorrectedFileContent(
          this.config,
          params.file_path,
          params.content,
          abortSignal,
        );
        return correctedContentResult.originalContent;
      },
      getProposedContent: async (params: WriteFileToolParams) => {
        const correctedContentResult = await getCorrectedFileContent(
          this.config,
          params.file_path,
          params.content,
          abortSignal,
        );
        return correctedContentResult.correctedContent;
      },
      createUpdatedParams: (
        _oldContent: string,
        modifiedProposedContent: string,
        originalParams: WriteFileToolParams,
      ) => {
        const content = originalParams.content;
        return {
          ...originalParams,
          ai_proposed_content: content,
          content: modifiedProposedContent,
          modified_by_user: true,
        };
      },
    };
  }
}<|MERGE_RESOLUTION|>--- conflicted
+++ resolved
@@ -18,7 +18,6 @@
   ToolLocation,
   ToolResult,
 } from './tools.js';
-import type { DiffUpdateResult } from '../ide/ideContext.js';
 import {
   BaseDeclarativeTool,
   BaseToolInvocation,
@@ -196,28 +195,11 @@
       DEFAULT_DIFF_OPTIONS,
     );
 
-<<<<<<< HEAD
-    let ideConfirmation: Promise<DiffUpdateResult> | undefined = undefined;
-    
-    // Only attempt IDE operations if IDE mode is enabled and client is available
-    if (this.config.getIdeMode()) {
-      try {
-        const ideClient = this.config.getIdeClient();
-        if (ideClient.getConnectionStatus().status === IDEConnectionStatus.Connected) {
-          ideConfirmation = ideClient.openDiff(this.params.file_path, correctedContent);
-        }
-      } catch (error) {
-        // IDE client not available or not connected - continue without IDE confirmation
-        console.log('[WriteFile] IDE client not available, continuing without IDE confirmation', error);
-      }
-    }
-=======
     const ideClient = await IdeClient.getInstance();
     const ideConfirmation =
       this.config.getIdeMode() && ideClient.isDiffingEnabled()
         ? ideClient.openDiff(this.params.file_path, correctedContent)
         : undefined;
->>>>>>> 3d245752
 
     const confirmationDetails: ToolEditConfirmationDetails = {
       type: 'edit',
