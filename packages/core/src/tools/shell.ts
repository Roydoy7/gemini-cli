/**
 * @license
 * Copyright 2025 Google LLC
 * SPDX-License-Identifier: Apache-2.0
 */

import fs from 'node:fs';
import path from 'node:path';
import os, { EOL } from 'node:os';
import crypto from 'node:crypto';
import type { Config } from '../config/config.js';
import { ToolErrorType } from './tool-error.js';
import type {
  ToolInvocation,
  ToolResult,
  ToolCallConfirmationDetails,
  ToolExecuteConfirmationDetails,
} from './tools.js';
import {
  BaseDeclarativeTool,
  BaseToolInvocation,
  ToolConfirmationOutcome,
  Kind,
} from './tools.js';
import { ApprovalMode } from '../config/config.js';
import { getErrorMessage } from '../utils/errors.js';
import { summarizeToolOutput } from '../utils/summarizer.js';
import type {
  ShellExecutionConfig,
  ShellOutputEvent,
} from '../services/shellExecutionService.js';
import { ShellExecutionService } from '../services/shellExecutionService.js';
import { formatMemoryUsage } from '../utils/formatters.js';
import type { AnsiOutput } from '../utils/terminalSerializer.js';
import {
  getCommandRoots,
  isCommandAllowed,
  SHELL_TOOL_NAMES,
  stripShellWrapper,
} from '../utils/shell-utils.js';

export const OUTPUT_UPDATE_INTERVAL_MS = 1000;

/**
 * Parses the `--allowed-tools` flag to determine which sub-commands of the
 * ShellTool are allowed. The flag can be provided multiple times.
 *
 * @param allowedTools The list of allowed tools from the config.
 * @returns A Set of allowed sub-commands, or null if all commands are allowed.
 *  - `null`: All sub-commands are allowed (e.g., --allowed-tools="ShellTool").
 *  - `Set<string>`: A set of specifically allowed sub-commands (e.g., --allowed-tools="ShellTool(wc)" --allowed-tools="ShellTool(ls)").
 *  - `Set<>` (empty): No sub-commands are allowed (e.g., --allowed-tools="ShellTool()").
 */
function parseAllowedSubcommands(
  allowedTools: readonly string[],
): Set<string> | null {
  const shellToolEntries = allowedTools.filter((tool) =>
    SHELL_TOOL_NAMES.some((name) => tool.startsWith(name)),
  );

  if (shellToolEntries.length === 0) {
    return new Set(); // ShellTool not mentioned, so no subcommands are allowed.
  }

  // If any entry is just "run_shell_command" or "ShellTool", all subcommands are allowed.
  if (shellToolEntries.some((entry) => SHELL_TOOL_NAMES.includes(entry))) {
    return null;
  }

  const allSubcommands = new Set<string>();
  const toolNamePattern = SHELL_TOOL_NAMES.join('|');
  const regex = new RegExp(`^(${toolNamePattern})\\((.*)\\)$`);

  for (const entry of shellToolEntries) {
    const match = entry.match(regex);
    if (match) {
      const subcommands = match[2];
      if (subcommands) {
        subcommands
          .split(',')
          .map((s) => s.trim())
          .forEach((s) => s && allSubcommands.add(s));
      }
    }
  }

  return allSubcommands;
}

export interface ShellToolParams {
  command: string;
  description?: string;
  directory?: string;
}

export class ShellToolInvocation extends BaseToolInvocation<
  ShellToolParams,
  ToolResult
> {
  constructor(
    private readonly config: Config,
    params: ShellToolParams,
    private readonly allowlist: Set<string>,
  ) {
    super(params);
  }

  getDescription(): string {
    let description = `${this.params.command}`;
    // append optional [in directory]
    // note description is needed even if validation fails due to absolute path
    if (this.params.directory) {
      description += ` [in ${this.params.directory}]`;
    }
    // append optional (description), replacing any line breaks with spaces
    if (this.params.description) {
      description += ` (${this.params.description.replace(/\n/g, ' ')})`;
    }
    return description;
  }

  override async shouldConfirmExecute(
    _abortSignal: AbortSignal,
  ): Promise<ToolCallConfirmationDetails | false> {
    const command = stripShellWrapper(this.params.command);
    const rootCommands = [...new Set(getCommandRoots(command))];

    // In non-interactive mode, we need to prevent the tool from hanging while
    // waiting for user input. If a tool is not fully allowed (e.g. via
    // --allowed-tools="ShellTool(wc)"), we should throw an error instead of
    // prompting for confirmation. This check is skipped in YOLO mode.
    if (
      !this.config.isInteractive() &&
      this.config.getApprovalMode() !== ApprovalMode.YOLO
    ) {
      const allowed = this.config.getAllowedTools() || [];
      const allowedSubcommands = parseAllowedSubcommands(allowed);
      if (allowedSubcommands !== null) {
        // Not all commands are allowed, so we need to check.
        const allCommandsAllowed = rootCommands.every((cmd) =>
          allowedSubcommands.has(cmd),
        );
        if (!allCommandsAllowed) {
          throw new Error(
            `Command "${command}" is not in the list of allowed tools for non-interactive mode.`,
          );
        }
      }
    }

    const commandsToConfirm = rootCommands.filter(
      (command) => !this.allowlist.has(command),
    );

    if (commandsToConfirm.length === 0) {
      return false; // already approved and allowlisted
    }

    const confirmationDetails: ToolExecuteConfirmationDetails = {
      type: 'exec',
      title: 'Confirm Shell Command',
      command: this.params.command,
      rootCommand: commandsToConfirm.join(', '),
      onConfirm: async (outcome: ToolConfirmationOutcome) => {
        if (outcome === ToolConfirmationOutcome.ProceedAlways) {
          commandsToConfirm.forEach((command) => this.allowlist.add(command));
        }
      },
    };
    return confirmationDetails;
  }

  async execute(
    signal: AbortSignal,
    updateOutput?: (output: string | AnsiOutput) => void,
    shellExecutionConfig?: ShellExecutionConfig,
    setPidCallback?: (pid: number) => void,
  ): Promise<ToolResult> {
    const strippedCommand = stripShellWrapper(this.params.command);

    if (signal.aborted) {
      return {
        llmContent: 'Command was cancelled by user before it could start.',
        returnDisplay: 'Command cancelled by user.',
      };
    }

    const isWindows = os.platform() === 'win32';
    const tempFileName = `shell_pgrep_${crypto
      .randomBytes(6)
      .toString('hex')}.tmp`;
    const tempFilePath = path.join(os.tmpdir(), tempFileName);

    try {
      // pgrep is not available on Windows, so we can't get background PIDs
      const commandToExecute = isWindows
        ? strippedCommand
        : (() => {
            // wrap command to append subprocess pids (via pgrep) to temporary file
            let command = strippedCommand.trim();
            if (!command.endsWith('&')) command += ';';
            return `{ ${command} }; __code=$?; pgrep -g 0 >${tempFilePath} 2>&1; exit $__code;`;
          })();

<<<<<<< HEAD
      // Determine working directory
      let cwd: string;
      if (this.params.directory) {
        // Use specified directory relative to target dir
        cwd = path.resolve(this.config.getTargetDir(), this.params.directory);
      } else {
        // For commands with absolute paths, use the first available workspace directory
        // to avoid workspace validation issues
        const hasAbsolutePath = /[A-Z]:\\|^\//.test(strippedCommand);
        if (hasAbsolutePath) {
          const workspaceDirectories = this.config.getWorkspaceContext().getDirectories();
          cwd = workspaceDirectories.length > 0 ? workspaceDirectories[0] : this.config.getTargetDir();
        } else {
          cwd = this.config.getTargetDir();
        }
      }

      // Security Check: Ensure the resolved directory is within workspace boundaries
      const workspaceContext = this.config.getWorkspaceContext();
      if (!workspaceContext.isPathWithinWorkspace(cwd)) {
        const directories = workspaceContext.getDirectories();
        return {
          llmContent: `Error: Directory must be within workspace directories: ${directories.join(', ')}`,
          returnDisplay: 'Invalid directory path',
          error: {
            message: `Directory not in workspace: ${cwd}`,
            type: ToolErrorType.INVALID_TOOL_PARAMS,
          },
        };
      }
=======
      const cwd = this.params.directory || this.config.getTargetDir();
>>>>>>> 3d245752

      let cumulativeOutput: string | AnsiOutput = '';
      let lastUpdateTime = Date.now();
      let isBinaryStream = false;

      const { result: resultPromise, pid } =
        await ShellExecutionService.execute(
          commandToExecute,
          cwd,
          (event: ShellOutputEvent) => {
            if (!updateOutput) {
              return;
            }

            let shouldUpdate = false;

            switch (event.type) {
              case 'data':
                if (isBinaryStream) break;
                cumulativeOutput = event.chunk;
                shouldUpdate = true;
                break;
              case 'binary_detected':
                isBinaryStream = true;
                cumulativeOutput =
                  '[Binary output detected. Halting stream...]';
                shouldUpdate = true;
                break;
              case 'binary_progress':
                isBinaryStream = true;
                cumulativeOutput = `[Receiving binary output... ${formatMemoryUsage(
                  event.bytesReceived,
                )} received]`;
                if (Date.now() - lastUpdateTime > OUTPUT_UPDATE_INTERVAL_MS) {
                  shouldUpdate = true;
                }
                break;
              default: {
                throw new Error('An unhandled ShellOutputEvent was found.');
              }
            }

            if (shouldUpdate) {
              updateOutput(cumulativeOutput);
              lastUpdateTime = Date.now();
            }
          },
          signal,
          this.config.getEnableInteractiveShell(),
          shellExecutionConfig ?? {},
        );

      if (pid && setPidCallback) {
        setPidCallback(pid);
      }

      const result = await resultPromise;

      const backgroundPIDs: number[] = [];
      if (os.platform() !== 'win32') {
        if (fs.existsSync(tempFilePath)) {
          const pgrepLines = fs
            .readFileSync(tempFilePath, 'utf8')
            .split(EOL)
            .filter(Boolean);
          for (const line of pgrepLines) {
            if (!/^\d+$/.test(line)) {
              console.error(`pgrep: ${line}`);
            }
            const pid = Number(line);
            if (pid !== result.pid) {
              backgroundPIDs.push(pid);
            }
          }
        } else {
          if (!signal.aborted) {
            console.error('missing pgrep output');
          }
        }
      }

      let llmContent = '';
      if (result.aborted) {
        llmContent = 'Command was cancelled by user before it could complete.';
        if (result.output.trim()) {
          llmContent += ` Below is the output before it was cancelled:\n${result.output}`;
        } else {
          llmContent += ' There was no output before it was cancelled.';
        }
      } else {
        // Create a formatted error string for display, replacing the wrapper command
        // with the user-facing command.
        const finalError = result.error
          ? result.error.message.replace(commandToExecute, this.params.command)
          : '(none)';

        llmContent = [
          `Command: ${this.params.command}`,
          `Directory: ${this.params.directory || '(root)'}`,
          `Output: ${result.output || '(empty)'}`,
          `Error: ${finalError}`, // Use the cleaned error string.
          `Exit Code: ${result.exitCode ?? '(none)'}`,
          `Signal: ${result.signal ?? '(none)'}`,
          `Background PIDs: ${
            backgroundPIDs.length ? backgroundPIDs.join(', ') : '(none)'
          }`,
          `Process Group PGID: ${result.pid ?? '(none)'}`,
        ].join('\n');
      }

      let returnDisplayMessage = '';
      if (this.config.getDebugMode()) {
        returnDisplayMessage = llmContent;
      } else {
        if (result.output.trim()) {
          returnDisplayMessage = result.output;
        } else {
          if (result.aborted) {
            returnDisplayMessage = 'Command cancelled by user.';
          } else if (result.signal) {
            returnDisplayMessage = `Command terminated by signal: ${result.signal}`;
          } else if (result.error) {
            returnDisplayMessage = `Command failed: ${getErrorMessage(
              result.error,
            )}`;
          } else if (result.exitCode !== null && result.exitCode !== 0) {
            returnDisplayMessage = `Command exited with code: ${result.exitCode}`;
          }
          // If output is empty and command succeeded (code 0, no error/signal/abort),
          // returnDisplayMessage will remain empty, which is fine.
        }
      }

      const summarizeConfig = this.config.getSummarizeToolOutputConfig();
      const executionError = result.error
        ? {
            error: {
              message: result.error.message,
              type: ToolErrorType.SHELL_EXECUTE_ERROR,
            },
          }
        : {};
      if (summarizeConfig && summarizeConfig[ShellTool.Name]) {
        const summary = await summarizeToolOutput(
          llmContent,
          this.config.getGeminiClient(),
          signal,
          summarizeConfig[ShellTool.Name].tokenBudget,
        );
        return {
          llmContent: summary,
          returnDisplay: returnDisplayMessage,
          ...executionError,
        };
      }

      return {
        llmContent,
        returnDisplay: returnDisplayMessage,
        ...executionError,
      };
    } finally {
      if (fs.existsSync(tempFilePath)) {
        fs.unlinkSync(tempFilePath);
      }
    }
  }
}

function getShellToolDescription(): string {
  const returnedInfo = `

      The following information is returned:

      Command: Executed command.
      Directory: Directory where command was executed, or \`(root)\`.
      Stdout: Output on stdout stream. Can be \`(empty)\` or partial on error and for any unwaited background processes.
      Stderr: Output on stderr stream. Can be \`(empty)\` or partial on error and for any unwaited background processes.
      Error: Error or \`(none)\` if no error was reported for the subprocess.
      Exit Code: Exit code or \`(none)\` if terminated by signal.
      Signal: Signal number or \`(none)\` if no signal was received.
      Background PIDs: List of background processes started or \`(none)\`.
      Process Group PGID: Process group started or \`(none)\``;

  if (os.platform() === 'win32') {
    return `This tool executes a given shell command as \`cmd.exe /c <command>\`. Command can start background processes using \`start /b\`.${returnedInfo}`;
  } else {
    return `This tool executes a given shell command as \`bash -c <command>\`. Command can start background processes using \`&\`. Command is executed as a subprocess that leads its own process group. Command process group can be terminated as \`kill -- -PGID\` or signaled as \`kill -s SIGNAL -- -PGID\`.${returnedInfo}`;
  }
}

function getCommandDescription(): string {
  const cmd_substitution_warning =
    '\n*** WARNING: Command substitution using $(), `` ` ``, <(), or >() is not allowed for security reasons.';
  if (os.platform() === 'win32') {
    return (
      'Exact command to execute as `cmd.exe /c <command>`' +
      cmd_substitution_warning
    );
  } else {
    return (
      'Exact bash command to execute as `bash -c <command>`' +
      cmd_substitution_warning
    );
  }
}

export class ShellTool extends BaseDeclarativeTool<
  ShellToolParams,
  ToolResult
> {
  static Name: string = 'run_shell_command';
  private allowlist: Set<string> = new Set();

  constructor(private readonly config: Config) {
    super(
      ShellTool.Name,
      'Shell',
      getShellToolDescription(),
      Kind.Execute,
      {
        type: 'object',
        properties: {
          command: {
            type: 'string',
            description: getCommandDescription(),
          },
          description: {
            type: 'string',
            description:
              'Brief description of the command for the user. Be specific and concise. Ideally a single sentence. Can be up to 3 sentences for clarity. No line breaks.',
          },
          directory: {
            type: 'string',
            description:
              '(OPTIONAL) The absolute path of the directory to run the command in. If not provided, the project root directory is used. Must be a directory within the workspace and must already exist.',
          },
        },
        required: ['command'],
      },
      false, // output is not markdown
      true, // output can be updated
    );
  }

  protected override validateToolParamValues(
    params: ShellToolParams,
  ): string | null {
    const commandCheck = isCommandAllowed(params.command, this.config);
    if (!commandCheck.allowed) {
      if (!commandCheck.reason) {
        console.error(
          'Unexpected: isCommandAllowed returned false without a reason',
        );
        return `Command is not allowed: ${params.command}`;
      }
      return commandCheck.reason;
    }
    if (!params.command.trim()) {
      return 'Command cannot be empty.';
    }
    if (getCommandRoots(params.command).length === 0) {
      return 'Could not identify command root to obtain permission from user.';
    }
    if (params.directory) {
      if (!path.isAbsolute(params.directory)) {
        return 'Directory must be an absolute path.';
      }
      const workspaceDirs = this.config.getWorkspaceContext().getDirectories();
      const isWithinWorkspace = workspaceDirs.some((wsDir) =>
        params.directory!.startsWith(wsDir),
      );

      if (!isWithinWorkspace) {
        return `Directory '${params.directory}' is not within any of the registered workspace directories.`;
      }
    }
    return null;
  }

  protected createInvocation(
    params: ShellToolParams,
  ): ToolInvocation<ShellToolParams, ToolResult> {
    return new ShellToolInvocation(this.config, params, this.allowlist);
  }
}<|MERGE_RESOLUTION|>--- conflicted
+++ resolved
@@ -202,7 +202,6 @@
             return `{ ${command} }; __code=$?; pgrep -g 0 >${tempFilePath} 2>&1; exit $__code;`;
           })();
 
-<<<<<<< HEAD
       // Determine working directory
       let cwd: string;
       if (this.params.directory) {
@@ -233,9 +232,6 @@
           },
         };
       }
-=======
-      const cwd = this.params.directory || this.config.getTargetDir();
->>>>>>> 3d245752
 
       let cumulativeOutput: string | AnsiOutput = '';
       let lastUpdateTime = Date.now();
