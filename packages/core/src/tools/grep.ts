/**
 * @license
 * Copyright 2025 Google LLC
 * SPDX-License-Identifier: Apache-2.0
 */

import type { MessageBus } from '../confirmation-bus/message-bus.js';
import fs from 'node:fs';
import fsPromises from 'node:fs/promises';
import path from 'node:path';
import { EOL } from 'node:os';
import { spawn } from 'node:child_process';
import { globStream } from 'glob';
import chardet from 'chardet';
import iconv from 'iconv-lite';
import type { ToolInvocation, ToolResult } from './tools.js';
import { BaseDeclarativeTool, BaseToolInvocation, Kind } from './tools.js';
import { makeRelative, shortenPath } from '../utils/paths.js';
import { getErrorMessage, isNodeError } from '../utils/errors.js';
import { isGitRepository } from '../utils/gitUtils.js';
import type { Config } from '../config/config.js';
import type { FileExclusions } from '../utils/ignorePatterns.js';
import { ToolErrorType } from './tool-error.js';
import { GREP_TOOL_NAME } from './tool-names.js';
import { debugLogger } from '../utils/debugLogger.js';

// --- Interfaces ---

/**
 * Parameters for the GrepTool
 */
export interface GrepToolParams {
  /**
   * Operation type
   */
  op: 'search_content_in_folder' | 'search_content_in_file';

  /**
   * The regular expression pattern to search for in file contents
   */
  pattern: string;

  /**
   * The folder to search in (for search_content_in_folder op, optional, defaults to current directory)
   */
  folder_path?: string;

  /**
   * The file to search in (for search_content_in_file op, required)
   */
  file_path?: string;

  /**
   * File pattern to include in the search (for search_content_in_folder op, e.g. "*.js", "*.{ts,tsx}")
   */
  include?: string;
}

/**
 * Result object for a single grep match
 */
interface GrepMatch {
  filePath: string;
  lineNumber: number;
  line: string;
}

class GrepToolInvocation extends BaseToolInvocation<
  GrepToolParams,
  ToolResult
> {
  private readonly fileExclusions: FileExclusions;

  constructor(
    private readonly config: Config,
    params: GrepToolParams,
    messageBus?: MessageBus,
    _toolName?: string,
    _toolDisplayName?: string,
  ) {
    super(params, messageBus, _toolName, _toolDisplayName);
    this.fileExclusions = config.getFileExclusions();
  }

  /**
   * Checks if a path is within the root directory and resolves it.
   * @param relativePath Path relative to the root directory (or undefined for root).
   * @returns The absolute path if valid and exists, or null if no path specified (to search all directories).
   * @throws {Error} If path is outside root, doesn't exist, or isn't a directory.
   */
  private resolveAndValidateFolderPath(relativePath?: string): string | null {
    // If no path specified, return null to indicate searching all workspace directories
    if (!relativePath) {
      return null;
    }

    const targetPath = path.resolve(this.config.getTargetDir(), relativePath);

    // Security Check: Ensure the resolved path is within workspace boundaries
    const workspaceContext = this.config.getWorkspaceContext();
    if (!workspaceContext.isPathWithinWorkspace(targetPath)) {
      const directories = workspaceContext.getDirectories();
      throw new Error(
        `Path validation failed: Attempted path "${relativePath}" resolves outside the allowed workspace directories: ${directories.join(', ')}`,
      );
    }

    // Check existence and type after resolving
    try {
      const stats = fs.statSync(targetPath);
      if (!stats.isDirectory()) {
        throw new Error(`Path is not a directory: ${targetPath}`);
      }
    } catch (error: unknown) {
      if (isNodeError(error) && error.code !== 'ENOENT') {
        throw new Error(`Path does not exist: ${targetPath}`);
      }
      throw new Error(
        `Failed to access path stats for ${targetPath}: ${error}`,
      );
    }

    return targetPath;
  }

  /**
   * Resolves and validates a file path
   * @param filePath Path to the file
   * @returns The absolute path if valid
   * @throws {Error} If path is outside workspace, doesn't exist, or isn't a file
   */
  private resolveAndValidateFilePath(filePath: string): string {
    const targetPath = path.resolve(this.config.getTargetDir(), filePath);

    // Security Check: Ensure the resolved path is within workspace boundaries
    const workspaceContext = this.config.getWorkspaceContext();
    if (!workspaceContext.isPathWithinWorkspace(targetPath)) {
      const directories = workspaceContext.getDirectories();
      throw new Error(
        `Path validation failed: Attempted path "${filePath}" resolves outside the allowed workspace directories: ${directories.join(', ')}`,
      );
    }

    // Check existence and type after resolving
    try {
      const stats = fs.statSync(targetPath);
      if (!stats.isFile()) {
        throw new Error(`Path is not a file: ${targetPath}`);
      }
    } catch (error: unknown) {
      if (isNodeError(error) && error.code === 'ENOENT') {
        throw new Error(`File does not exist: ${targetPath}`);
      }
      throw new Error(
        `Failed to access file stats for ${targetPath}: ${error}`,
      );
    }

    return targetPath;
  }

  async execute(signal: AbortSignal): Promise<ToolResult> {
    const { op } = this.params;

    try {
      switch (op) {
        case 'search_content_in_folder':
          return await this.searchInFolder(signal);
        case 'search_content_in_file':
          return await this.searchInFile(signal);
        default:
          throw new Error(`Unknown operation: ${op}`);
      }
    } catch (error) {
<<<<<<< HEAD
      if (signal.aborted) {
        return {
          llmContent: 'Operation cancelled',
          returnDisplay: 'Cancelled',
          error: {
            message: 'Operation cancelled',
            type: ToolErrorType.GREP_EXECUTION_ERROR,
          },
        };
      }

=======
      debugLogger.warn(`Error during GrepLogic execution: ${error}`);
>>>>>>> 372b5887
      const errorMessage = getErrorMessage(error);
      return {
        llmContent: `Error during grep ${op} operation: ${errorMessage}`,
        returnDisplay: `Error: ${errorMessage}`,
        error: {
          message: errorMessage,
          type: ToolErrorType.GREP_EXECUTION_ERROR,
        },
      };
    }
  }

  private async searchInFolder(signal: AbortSignal): Promise<ToolResult> {
    const workspaceContext = this.config.getWorkspaceContext();
    const searchDirAbs = this.resolveAndValidateFolderPath(
      this.params.folder_path,
    );
    const searchDirDisplay = this.params.folder_path || '.';

    // Determine which directories to search
    let searchDirectories: readonly string[];
    if (searchDirAbs === null) {
      // No path specified - search all workspace directories
      searchDirectories = workspaceContext.getDirectories();
    } else {
      // Specific path provided - search only that directory
      searchDirectories = [searchDirAbs];
    }

    // Collect matches from all search directories
    let allMatches: GrepMatch[] = [];
    for (const searchDir of searchDirectories) {
      const matches = await this.performGrepSearch({
        pattern: this.params.pattern,
        path: searchDir,
        include: this.params.include,
        signal,
      });

      // Add directory prefix if searching multiple directories
      if (searchDirectories.length > 1) {
        const dirName = path.basename(searchDir);
        matches.forEach((match) => {
          match.filePath = path.join(dirName, match.filePath);
        });
      }

      allMatches = allMatches.concat(matches);
    }

    let searchLocationDescription: string;
    if (searchDirAbs === null) {
      const numDirs = workspaceContext.getDirectories().length;
      searchLocationDescription =
        numDirs > 1
          ? `across ${numDirs} workspace directories`
          : `in the workspace directory`;
    } else {
      searchLocationDescription = `in path "${searchDirDisplay}"`;
    }

    if (allMatches.length === 0) {
      const noMatchMsg = `No matches found for pattern "${this.params.pattern}" ${searchLocationDescription}${this.params.include ? ` (filter: "${this.params.include}")` : ''}.`;
      return { llmContent: noMatchMsg, returnDisplay: `No matches found` };
    }

    // Group matches by file
    const matchesByFile = allMatches.reduce(
      (acc, match) => {
        const fileKey = match.filePath;
        if (!acc[fileKey]) {
          acc[fileKey] = [];
        }
        acc[fileKey].push(match);
        acc[fileKey].sort((a, b) => a.lineNumber - b.lineNumber);
        return acc;
      },
      {} as Record<string, GrepMatch[]>,
    );

    const matchCount = allMatches.length;
    const matchTerm = matchCount === 1 ? 'match' : 'matches';

    let llmContent = `Found ${matchCount} ${matchTerm} for pattern "${this.params.pattern}" ${searchLocationDescription}${this.params.include ? ` (filter: "${this.params.include}")` : ''}:
---
`;

    for (const filePath in matchesByFile) {
      llmContent += `File: ${filePath}\n`;
      matchesByFile[filePath].forEach((match) => {
        const trimmedLine = match.line.trim();
        llmContent += `L${match.lineNumber}: ${trimmedLine}\n`;
      });
      llmContent += '---\n';
    }

    return {
      llmContent: llmContent.trim(),
      returnDisplay: `Found ${matchCount} ${matchTerm}`,
    };
  }

  private async searchInFile(_signal: AbortSignal): Promise<ToolResult> {
    if (!this.params.file_path) {
      throw new Error(
        'file_path is required for search_content_in_file operation',
      );
    }

    const fileAbsolutePath = this.resolveAndValidateFilePath(
      this.params.file_path,
    );
    const fileDisplayPath = makeRelative(
      fileAbsolutePath,
      this.config.getTargetDir(),
    );

    // Read file as buffer first
    const buffer = await fsPromises.readFile(fileAbsolutePath);

    // Detect encoding using chardet
    const detectedEncoding = chardet.detect(buffer);

    // Decode content with detected encoding, fallback to utf8
    let content: string;
    if (detectedEncoding && iconv.encodingExists(detectedEncoding)) {
      content = iconv.decode(buffer, detectedEncoding);
    } else {
      // Fallback to utf8 if detection failed
      content = buffer.toString('utf8');
    }

    const regex = new RegExp(this.params.pattern, 'i');
    const lines = content.split(/\r?\n/);
    const matches: GrepMatch[] = [];

    lines.forEach((line, index) => {
      if (regex.test(line)) {
        matches.push({
          filePath: fileDisplayPath,
          lineNumber: index + 1,
          line,
        });
      }
    });

    if (matches.length === 0) {
      const noMatchMsg = `No matches found for pattern "${this.params.pattern}" in file "${fileDisplayPath}".`;
      return { llmContent: noMatchMsg, returnDisplay: `No matches found` };
    }

    const matchCount = matches.length;
    const matchTerm = matchCount === 1 ? 'match' : 'matches';

    let llmContent = `Found ${matchCount} ${matchTerm} for pattern "${this.params.pattern}" in file "${fileDisplayPath}":
---
`;

    matches.forEach((match) => {
      const trimmedLine = match.line.trim();
      llmContent += `L${match.lineNumber}: ${trimmedLine}\n`;
    });

    return {
      llmContent: llmContent.trim(),
      returnDisplay: `Found ${matchCount} ${matchTerm}`,
    };
  }

  /**
   * Checks if a command is available in the system's PATH.
   * @param {string} command The command name (e.g., 'git', 'grep').
   * @returns {Promise<boolean>} True if the command is available, false otherwise.
   */
  private isCommandAvailable(command: string): Promise<boolean> {
    return new Promise((resolve) => {
      const checkCommand = process.platform === 'win32' ? 'where' : 'command';
      const checkArgs =
        process.platform === 'win32' ? [command] : ['-v', command];
      try {
        const child = spawn(checkCommand, checkArgs, {
          stdio: 'ignore',
          shell: true,
        });
        child.on('close', (code) => resolve(code === 0));
        child.on('error', (err) => {
          debugLogger.debug(
            `[GrepTool] Failed to start process for '${command}':`,
            err.message,
          );
          resolve(false);
        });
      } catch {
        resolve(false);
      }
    });
  }

  /**
   * Parses the standard output of grep-like commands (git grep, system grep).
   * Expects format: filePath:lineNumber:lineContent
   * Handles colons within file paths and line content correctly.
   * @param {string} output The raw stdout string.
   * @param {string} basePath The absolute directory the search was run from, for relative paths.
   * @returns {GrepMatch[]} Array of match objects.
   */
  private parseGrepOutput(output: string, basePath: string): GrepMatch[] {
    const results: GrepMatch[] = [];
    if (!output) return results;

    const lines = output.split(EOL); // Use OS-specific end-of-line

    for (const line of lines) {
      if (!line.trim()) continue;

      // Find the index of the first colon.
      const firstColonIndex = line.indexOf(':');
      if (firstColonIndex === -1) continue; // Malformed

      // Find the index of the second colon, searching *after* the first one.
      const secondColonIndex = line.indexOf(':', firstColonIndex + 1);
      if (secondColonIndex === -1) continue; // Malformed

      // Extract parts based on the found colon indices
      const filePathRaw = line.substring(0, firstColonIndex);
      const lineNumberStr = line.substring(
        firstColonIndex + 1,
        secondColonIndex,
      );
      const lineContent = line.substring(secondColonIndex + 1);

      const lineNumber = parseInt(lineNumberStr, 10);

      if (!isNaN(lineNumber)) {
        const absoluteFilePath = path.resolve(basePath, filePathRaw);
        const relativeFilePath = path.relative(basePath, absoluteFilePath);

        results.push({
          filePath: relativeFilePath || path.basename(absoluteFilePath),
          lineNumber,
          line: lineContent,
        });
      }
    }
    return results;
  }

  /**
   * Gets a description of the grep operation
   * @returns A string describing the grep
   */
  getDescription(): string {
    const { op } = this.params;

    if (op === 'search_content_in_file' && this.params.file_path) {
      const resolvedPath = path.resolve(
        this.config.getTargetDir(),
        this.params.file_path,
      );
      const relativePath = makeRelative(
        resolvedPath,
        this.config.getTargetDir(),
      );
      return `'${this.params.pattern}' in ${shortenPath(relativePath)}`;
    }

    // search_content_in_folder
    let description = `'${this.params.pattern}'`;
    if (this.params.include) {
      description += ` in ${this.params.include}`;
    }
    if (this.params.folder_path) {
      const resolvedPath = path.resolve(
        this.config.getTargetDir(),
        this.params.folder_path,
      );
      if (
        resolvedPath === this.config.getTargetDir() ||
        this.params.folder_path === '.'
      ) {
        description += ` within ./`;
      } else {
        const relativePath = makeRelative(
          resolvedPath,
          this.config.getTargetDir(),
        );
        description += ` within ${shortenPath(relativePath)}`;
      }
    } else {
      // When no path is specified, indicate searching all workspace directories
      const workspaceContext = this.config.getWorkspaceContext();
      const directories = workspaceContext.getDirectories();
      if (directories.length > 1) {
        description += ` across all workspace directories`;
      }
    }
    return description;
  }

  /**
   * Performs the actual search using the prioritized strategies.
   * @param options Search options including pattern, absolute path, and include glob.
   * @returns A promise resolving to an array of match objects.
   */
  private async performGrepSearch(options: {
    pattern: string;
    path: string; // Expects absolute path
    include?: string;
    signal: AbortSignal;
  }): Promise<GrepMatch[]> {
    const { pattern, path: absolutePath, include } = options;
    let strategyUsed = 'none';

    try {
      // --- Strategy 1: git grep ---
      const isGit = isGitRepository(absolutePath);
      const gitAvailable = isGit && (await this.isCommandAvailable('git'));

      if (gitAvailable) {
        strategyUsed = 'git grep';
        const gitArgs = [
          'grep',
          '--untracked',
          '-n',
          '-E',
          '--ignore-case',
          pattern,
        ];
        if (include) {
          gitArgs.push('--', include);
        }

        try {
          const output = await new Promise<string>((resolve, reject) => {
            const child = spawn('git', gitArgs, {
              cwd: absolutePath,
              windowsHide: true,
            });
            const stdoutChunks: Buffer[] = [];
            const stderrChunks: Buffer[] = [];

            child.stdout.on('data', (chunk) => stdoutChunks.push(chunk));
            child.stderr.on('data', (chunk) => stderrChunks.push(chunk));
            child.on('error', (err) =>
              reject(new Error(`Failed to start git grep: ${err.message}`)),
            );
            child.on('close', (code) => {
              const stdoutData = Buffer.concat(stdoutChunks).toString('utf8');
              const stderrData = Buffer.concat(stderrChunks).toString('utf8');
              if (code === 0) resolve(stdoutData);
              else if (code === 1)
                resolve(''); // No matches
              else
                reject(
                  new Error(`git grep exited with code ${code}: ${stderrData}`),
                );
            });
          });
          return this.parseGrepOutput(output, absolutePath);
        } catch (gitError: unknown) {
          debugLogger.debug(
            `GrepLogic: git grep failed: ${getErrorMessage(
              gitError,
            )}. Falling back...`,
          );
        }
      }

      // --- Strategy 2: System grep ---
      debugLogger.debug(
        'GrepLogic: System grep is being considered as fallback strategy.',
      );

      const grepAvailable = await this.isCommandAvailable('grep');
      if (grepAvailable) {
        strategyUsed = 'system grep';
        const grepArgs = ['-r', '-n', '-H', '-E', '-I'];
        // Extract directory names from exclusion patterns for grep --exclude-dir
        const globExcludes = this.fileExclusions.getGlobExcludes();
        const commonExcludes = globExcludes
          .map((pattern) => {
            let dir = pattern;
            if (dir.startsWith('**/')) {
              dir = dir.substring(3);
            }
            if (dir.endsWith('/**')) {
              dir = dir.slice(0, -3);
            } else if (dir.endsWith('/')) {
              dir = dir.slice(0, -1);
            }

            // Only consider patterns that are likely directories. This filters out file patterns.
            if (dir && !dir.includes('/') && !dir.includes('*')) {
              return dir;
            }
            return null;
          })
          .filter((dir): dir is string => !!dir);
        commonExcludes.forEach((dir) => grepArgs.push(`--exclude-dir=${dir}`));
        if (include) {
          grepArgs.push(`--include=${include}`);
        }
        grepArgs.push(pattern);
        grepArgs.push('.');

        try {
          const output = await new Promise<string>((resolve, reject) => {
            const child = spawn('grep', grepArgs, {
              cwd: absolutePath,
              windowsHide: true,
            });
            const stdoutChunks: Buffer[] = [];
            const stderrChunks: Buffer[] = [];

            const onData = (chunk: Buffer) => stdoutChunks.push(chunk);
            const onStderr = (chunk: Buffer) => {
              const stderrStr = chunk.toString();
              // Suppress common harmless stderr messages
              if (
                !stderrStr.includes('Permission denied') &&
                !/grep:.*: Is a directory/i.test(stderrStr)
              ) {
                stderrChunks.push(chunk);
              }
            };
            const onError = (err: Error) => {
              cleanup();
              reject(new Error(`Failed to start system grep: ${err.message}`));
            };
            const onClose = (code: number | null) => {
              const stdoutData = Buffer.concat(stdoutChunks).toString('utf8');
              const stderrData = Buffer.concat(stderrChunks)
                .toString('utf8')
                .trim();
              cleanup();
              if (code === 0) resolve(stdoutData);
              else if (code === 1)
                resolve(''); // No matches
              else {
                if (stderrData)
                  reject(
                    new Error(
                      `System grep exited with code ${code}: ${stderrData}`,
                    ),
                  );
                else resolve(''); // Exit code > 1 but no stderr, likely just suppressed errors
              }
            };

            const cleanup = () => {
              child.stdout.removeListener('data', onData);
              child.stderr.removeListener('data', onStderr);
              child.removeListener('error', onError);
              child.removeListener('close', onClose);
              if (child.connected) {
                child.disconnect();
              }
            };

            child.stdout.on('data', onData);
            child.stderr.on('data', onStderr);
            child.on('error', onError);
            child.on('close', onClose);
          });
          return this.parseGrepOutput(output, absolutePath);
        } catch (grepError: unknown) {
          debugLogger.debug(
            `GrepLogic: System grep failed: ${getErrorMessage(
              grepError,
            )}. Falling back...`,
          );
        }
      }

      // --- Strategy 3: Pure JavaScript Fallback ---
      debugLogger.debug(
        'GrepLogic: Falling back to JavaScript grep implementation.',
      );
      strategyUsed = 'javascript fallback';
      const globPattern = include ? include : '**/*';
      const ignorePatterns = this.fileExclusions.getGlobExcludes();

      const filesStream = globStream(globPattern, {
        cwd: absolutePath,
        dot: true,
        ignore: ignorePatterns,
        absolute: true,
        nodir: true,
        signal: options.signal,
      });

      const regex = new RegExp(pattern, 'i');
      const allMatches: GrepMatch[] = [];

      for await (const filePath of filesStream) {
        const fileAbsolutePath = filePath as string;
        try {
          // Read file as buffer first
          const buffer = await fsPromises.readFile(fileAbsolutePath);

          // Detect encoding using chardet
          const detectedEncoding = chardet.detect(buffer);

          // Decode content with detected encoding, fallback to utf8
          let content: string;
          if (detectedEncoding && iconv.encodingExists(detectedEncoding)) {
            content = iconv.decode(buffer, detectedEncoding);
          } else {
            // Fallback to utf8 if detection failed
            content = buffer.toString('utf8');
          }

          const lines = content.split(/\r?\n/);
          lines.forEach((line, index) => {
            if (regex.test(line)) {
              allMatches.push({
                filePath:
                  path.relative(absolutePath, fileAbsolutePath) ||
                  path.basename(fileAbsolutePath),
                lineNumber: index + 1,
                line,
              });
            }
          });
        } catch (readError: unknown) {
          // Ignore errors like permission denied or file gone during read
          if (!isNodeError(readError) || readError.code !== 'ENOENT') {
            debugLogger.debug(
              `GrepLogic: Could not read/process ${fileAbsolutePath}: ${getErrorMessage(
                readError,
              )}`,
            );
          }
        }
      }

      return allMatches;
    } catch (error: unknown) {
      debugLogger.warn(
        `GrepLogic: Error in performGrepSearch (Strategy: ${strategyUsed}): ${getErrorMessage(
          error,
        )}`,
      );
      throw error; // Re-throw
    }
  }
}

// --- GrepTool Class ---

/**
 * Implementation of the Grep tool
 */
export class GrepTool extends BaseDeclarativeTool<GrepToolParams, ToolResult> {
<<<<<<< HEAD
  static readonly Name = 'search_file_content';

  constructor(private readonly config: Config) {
=======
  static readonly Name = GREP_TOOL_NAME;
  constructor(
    private readonly config: Config,
    messageBus?: MessageBus,
  ) {
>>>>>>> 372b5887
    super(
      GrepTool.Name,
      'SearchText',
      'Searches for a regular expression pattern within file contents. Supports two operations: search_content_in_folder (searches in a folder/directory with optional file filtering) and search_content_in_file (searches in a specific file). Returns the lines containing matches, along with their file paths and line numbers.',
      Kind.Search,
      {
        properties: {
          op: {
            type: 'string',
            enum: ['search_content_in_folder', 'search_content_in_file'],
            description:
              'Operation: search_content_in_folder (search in a folder with optional glob pattern filtering) or search_content_in_file (search in a specific file)',
          },
          pattern: {
            description:
              "The regular expression (regex) pattern to search for within file contents (e.g., 'function\\s+myFunction', 'import\\s+\\{.*\\}\\s+from\\s+.*').",
            type: 'string',
          },
          folder_path: {
            description:
              'For search_content_in_folder: Optional absolute path to the folder to search within. If omitted, searches the current working directory.',
            type: 'string',
          },
          file_path: {
            description:
              'For search_content_in_file: Required absolute path to the specific file to search in.',
            type: 'string',
          },
          include: {
            description:
              "For search_content_in_folder: Optional glob pattern to filter which files are searched (e.g., '*.js', '*.{ts,tsx}', 'src/**'). If omitted, searches all files (respecting potential global ignores).",
            type: 'string',
          },
        },
        required: ['op', 'pattern'],
        type: 'object',
      },
      true,
      false,
      messageBus,
    );
  }

  /**
   * Validates the parameters for the tool
   * @param params Parameters to validate
   * @returns An error message string if invalid, null otherwise
   */
  protected override validateToolParamValues(
    params: GrepToolParams,
  ): string | null {
    // Validate pattern
    try {
      new RegExp(params.pattern);
    } catch (error) {
      return `Invalid regular expression pattern provided: ${params.pattern}. Error: ${getErrorMessage(error)}`;
    }

    // Validate based on operation
    if (params.op === 'search_content_in_folder') {
      // folder_path is optional for search_content_in_folder
      if (params.folder_path) {
        try {
          const targetPath = path.resolve(
            this.config.getTargetDir(),
            params.folder_path,
          );
          const workspaceContext = this.config.getWorkspaceContext();
          if (!workspaceContext.isPathWithinWorkspace(targetPath)) {
            const directories = workspaceContext.getDirectories();
            return `Path validation failed: Attempted path "${params.folder_path}" resolves outside the allowed workspace directories: ${directories.join(', ')}`;
          }

          const stats = fs.statSync(targetPath);
          if (!stats.isDirectory()) {
            return `Path is not a directory: ${targetPath}`;
          }
        } catch (error: unknown) {
          if (isNodeError(error) && error.code === 'ENOENT') {
            return `Folder does not exist: ${params.folder_path}`;
          }
          return `Failed to access folder: ${getErrorMessage(error)}`;
        }
      }
    } else if (params.op === 'search_content_in_file') {
      // file_path is required for search_content_in_file
      if (!params.file_path) {
        return 'file_path is required for search_content_in_file operation';
      }

      try {
        const targetPath = path.resolve(
          this.config.getTargetDir(),
          params.file_path,
        );
        const workspaceContext = this.config.getWorkspaceContext();
        if (!workspaceContext.isPathWithinWorkspace(targetPath)) {
          const directories = workspaceContext.getDirectories();
          return `Path validation failed: Attempted path "${params.file_path}" resolves outside the allowed workspace directories: ${directories.join(', ')}`;
        }

        const stats = fs.statSync(targetPath);
        if (!stats.isFile()) {
          return `Path is not a file: ${targetPath}`;
        }
      } catch (error: unknown) {
        if (isNodeError(error) && error.code === 'ENOENT') {
          return `File does not exist: ${params.file_path}`;
        }
        return `Failed to access file: ${getErrorMessage(error)}`;
      }
    }

    return null; // Parameters are valid
  }

  protected createInvocation(
    params: GrepToolParams,
    messageBus?: MessageBus,
    _toolName?: string,
    _toolDisplayName?: string,
  ): ToolInvocation<GrepToolParams, ToolResult> {
    return new GrepToolInvocation(
      this.config,
      params,
      messageBus,
      _toolName,
      _toolDisplayName,
    );
  }
}<|MERGE_RESOLUTION|>--- conflicted
+++ resolved
@@ -172,7 +172,6 @@
           throw new Error(`Unknown operation: ${op}`);
       }
     } catch (error) {
-<<<<<<< HEAD
       if (signal.aborted) {
         return {
           llmContent: 'Operation cancelled',
@@ -184,9 +183,6 @@
         };
       }
 
-=======
-      debugLogger.warn(`Error during GrepLogic execution: ${error}`);
->>>>>>> 372b5887
       const errorMessage = getErrorMessage(error);
       return {
         llmContent: `Error during grep ${op} operation: ${errorMessage}`,
@@ -741,17 +737,9 @@
  * Implementation of the Grep tool
  */
 export class GrepTool extends BaseDeclarativeTool<GrepToolParams, ToolResult> {
-<<<<<<< HEAD
   static readonly Name = 'search_file_content';
 
   constructor(private readonly config: Config) {
-=======
-  static readonly Name = GREP_TOOL_NAME;
-  constructor(
-    private readonly config: Config,
-    messageBus?: MessageBus,
-  ) {
->>>>>>> 372b5887
     super(
       GrepTool.Name,
       'SearchText',
@@ -789,9 +777,6 @@
         required: ['op', 'pattern'],
         type: 'object',
       },
-      true,
-      false,
-      messageBus,
     );
   }
 
