# API keys and secrets
.env
.env~

# gemini-cli settings
# We want to keep the .gemini in the root of the repo and ignore any .gemini
# in subdirectories. In our root .gemini we want to allow for version control
# for subcommands.
**/.gemini/
!/.gemini/
.gemini/*
!.gemini/config.yaml
!.gemini/commands/

# Note: .gemini-clipboard/ is NOT in gitignore so Gemini can access pasted images

# Dependency directory
node_modules
bower_components
package-lock.json

# Editors
.idea
*.iml

# OS metadata
.DS_Store
Thumbs.db

# TypeScript build info files
*.tsbuildinfo

# Ignore built ts files
dist

# Docker folder to help skip auth refreshes
.docker

bundle

# Test report files
junit.xml
packages/*/coverage/

# Generated files
packages/cli/src/generated/
packages/core/src/generated/
.integration-tests/
packages/vscode-ide-companion/*.vsix
packages/gui/release/
packages/gui/node_modules/@google/
packages/gui/build-test.log
packages/gui/final-build.log

# GHA credentials
gha-creds-*.json

<<<<<<< HEAD
# .NET build outputs
packages/core/dotnet-processor/bin/
packages/core/dotnet-processor/obj/
packages/core/temp/

# Python embedded environment - ignore all except specific files
packages/python-3.13.7/

# Windows special files
nul
=======
# Log files
patch_output.log
>>>>>>> 3d245752
<|MERGE_RESOLUTION|>--- conflicted
+++ resolved
@@ -55,7 +55,9 @@
 # GHA credentials
 gha-creds-*.json
 
-<<<<<<< HEAD
+# Log files
+patch_output.log
+
 # .NET build outputs
 packages/core/dotnet-processor/bin/
 packages/core/dotnet-processor/obj/
@@ -65,8 +67,4 @@
 packages/python-3.13.7/
 
 # Windows special files
-nul
-=======
-# Log files
-patch_output.log
->>>>>>> 3d245752
+nul