# Gemini CLI

[![Gemini CLI CI](https://github.com/google-gemini/gemini-cli/actions/workflows/ci.yml/badge.svg)](https://github.com/google-gemini/gemini-cli/actions/workflows/ci.yml)
[![Gemini CLI E2E](https://github.com/google-gemini/gemini-cli/actions/workflows/e2e.yml/badge.svg)](https://github.com/google-gemini/gemini-cli/actions/workflows/e2e.yml)
[![Version](https://img.shields.io/npm/v/@google/gemini-cli)](https://www.npmjs.com/package/@google/gemini-cli)
[![License](https://img.shields.io/github/license/google-gemini/gemini-cli)](https://github.com/google-gemini/gemini-cli/blob/main/LICENSE)

![Gemini CLI Screenshot](./docs/assets/gemini-screenshot.png)

Gemini CLI is an open-source AI agent that brings the power of Gemini directly
into your terminal. It provides lightweight access to Gemini, giving you the
most direct path from your prompt to our model.

Learn all about Gemini CLI in our [documentation](https://geminicli.com/docs/).

## 🚀 Why Gemini CLI?

- **🎯 Free tier**: 60 requests/min and 1,000 requests/day with personal Google
  account.
- **🧠 Powerful Gemini 2.5 Pro**: Access to 1M token context window.
- **🔧 Built-in tools**: Google Search grounding, file operations, shell
  commands, web fetching.
- **🔌 Extensible**: MCP (Model Context Protocol) support for custom
  integrations.
- **💻 Terminal-first**: Designed for developers who live in the command line.
- **🛡️ Open source**: Apache 2.0 licensed.

## 📦 Installation

### Pre-requisites before installation

- Node.js version 20 or higher
- macOS, Linux, or Windows

### Quick Install

#### Run instantly with npx

```bash
# Using npx (no installation required)
npx https://github.com/google-gemini/gemini-cli
```

#### Install globally with npm

```bash
npm install -g @google/gemini-cli
```

#### Install globally with Homebrew (macOS/Linux)

```bash
brew install gemini-cli
```

<<<<<<< HEAD
#### System Requirements

- Node.js version 20 or higher
- macOS, Linux, or Windows

> **Note**: For Excel integration features (xlwings), Python 3.13.7 embedded environment is automatically installed during `npm install` on Windows. Manual installation may be required on other platforms.

=======
>>>>>>> 372b5887
## Release Cadence and Tags

See [Releases](./docs/releases.md) for more details.

### Preview

New preview releases will be published each week at UTC 2359 on Tuesdays. These
releases will not have been fully vetted and may contain regressions or other
outstanding issues. Please help us test and install with `preview` tag.

```bash
npm install -g @google/gemini-cli@preview
```

### Stable

- New stable releases will be published each week at UTC 2000 on Tuesdays, this
  will be the full promotion of last week's `preview` release + any bug fixes
  and validations. Use `latest` tag.

```bash
npm install -g @google/gemini-cli@latest
```

### Nightly

- New releases will be published each week at UTC 0000 each day, This will be
  all changes from the main branch as represented at time of release. It should
  be assumed there are pending validations and issues. Use `nightly` tag.

```bash
npm install -g @google/gemini-cli@nightly
```

## 📋 Key Features

### Code Understanding & Generation

- Query and edit large codebases
- Generate new apps from PDFs, images, or sketches using multimodal capabilities
- Debug issues and troubleshoot with natural language

### Automation & Integration

- Automate operational tasks like querying pull requests or handling complex
  rebases
- Use MCP servers to connect new capabilities, including
  [media generation with Imagen, Veo or Lyria](https://github.com/GoogleCloudPlatform/vertex-ai-creative-studio/tree/main/experiments/mcp-genmedia)
- Run non-interactively in scripts for workflow automation

### Advanced Capabilities

- Ground your queries with built-in
  [Google Search](https://ai.google.dev/gemini-api/docs/grounding) for real-time
  information
- Conversation checkpointing to save and resume complex sessions
- Custom context files (GEMINI.md) to tailor behavior for your projects

### GitHub Integration

Integrate Gemini CLI directly into your GitHub workflows with
[**Gemini CLI GitHub Action**](https://github.com/google-github-actions/run-gemini-cli):

- **Pull Request Reviews**: Automated code review with contextual feedback and
  suggestions
- **Issue Triage**: Automated labeling and prioritization of GitHub issues based
  on content analysis
- **On-demand Assistance**: Mention `@gemini-cli` in issues and pull requests
  for help with debugging, explanations, or task delegation
- **Custom Workflows**: Build automated, scheduled and on-demand workflows
  tailored to your team's needs

## 🔐 Authentication Options

Choose the authentication method that best fits your needs:

### Option 1: Login with Google (OAuth login using your Google Account)

**✨ Best for:** Individual developers as well as anyone who has a Gemini Code
Assist License. (see
[quota limits and terms of service](https://cloud.google.com/gemini/docs/quotas)
for details)

**Benefits:**

- **Free tier**: 60 requests/min and 1,000 requests/day
- **Gemini 2.5 Pro** with 1M token context window
- **No API key management** - just sign in with your Google account
- **Automatic updates** to latest models

#### Start Gemini CLI, then choose _Login with Google_ and follow the browser authentication flow when prompted

```bash
gemini
```

#### If you are using a paid Code Assist License from your organization, remember to set the Google Cloud Project

```bash
# Set your Google Cloud Project
export GOOGLE_CLOUD_PROJECT="YOUR_PROJECT_ID"
gemini
```

### Option 2: Gemini API Key

**✨ Best for:** Developers who need specific model control or paid tier access

**Benefits:**

- **Free tier**: 100 requests/day with Gemini 2.5 Pro
- **Model selection**: Choose specific Gemini models
- **Usage-based billing**: Upgrade for higher limits when needed

```bash
# Get your key from https://aistudio.google.com/apikey
export GEMINI_API_KEY="YOUR_API_KEY"
gemini
```

### Option 3: Vertex AI

**✨ Best for:** Enterprise teams and production workloads

**Benefits:**

- **Enterprise features**: Advanced security and compliance
- **Scalable**: Higher rate limits with billing account
- **Integration**: Works with existing Google Cloud infrastructure

```bash
# Get your key from Google Cloud Console
export GOOGLE_API_KEY="YOUR_API_KEY"
export GOOGLE_GENAI_USE_VERTEXAI=true
gemini
```

For Google Workspace accounts and other authentication methods, see the
[authentication guide](./docs/get-started/authentication.md).

## 🚀 Getting Started

### Basic Usage

#### Start in current directory

```bash
gemini
```

#### Include multiple directories

```bash
gemini --include-directories ../lib,../docs
```

#### Use specific model

```bash
gemini -m gemini-2.5-flash
```

#### Non-interactive mode for scripts

Get a simple text response:

```bash
gemini -p "Explain the architecture of this codebase"
```

For more advanced scripting, including how to parse JSON and handle errors, use
the `--output-format json` flag to get structured output:

```bash
gemini -p "Explain the architecture of this codebase" --output-format json
```

For real-time event streaming (useful for monitoring long-running operations),
use `--output-format stream-json` to get newline-delimited JSON events:

```bash
gemini -p "Run tests and deploy" --output-format stream-json
```

### Quick Examples

#### Start a new project

```bash
cd new-project/
gemini
> Write me a Discord bot that answers questions using a FAQ.md file I will provide
```

#### Analyze existing code

```bash
git clone https://github.com/google-gemini/gemini-cli
cd gemini-cli
gemini
> Give me a summary of all of the changes that went in yesterday
```

## 📚 Documentation

### Getting Started

- [**Quickstart Guide**](./docs/get-started/index.md) - Get up and running
  quickly.
- [**Authentication Setup**](./docs/get-started/authentication.md) - Detailed
  auth configuration.
- [**Configuration Guide**](./docs/get-started/configuration.md) - Settings and
  customization.
- [**Keyboard Shortcuts**](./docs/cli/keyboard-shortcuts.md) - Productivity
  tips.

### Core Features

- [**Commands Reference**](./docs/cli/commands.md) - All slash commands
  (`/help`, `/chat`, etc).
- [**Custom Commands**](./docs/cli/custom-commands.md) - Create your own
  reusable commands.
- [**Context Files (GEMINI.md)**](./docs/cli/gemini-md.md) - Provide persistent
  context to Gemini CLI.
- [**Checkpointing**](./docs/cli/checkpointing.md) - Save and resume
  conversations.
- [**Token Caching**](./docs/cli/token-caching.md) - Optimize token usage.

### Tools & Extensions

- [**Built-in Tools Overview**](./docs/tools/index.md)
  - [File System Operations](./docs/tools/file-system.md)
  - [Shell Commands](./docs/tools/shell.md)
  - [Web Fetch & Search](./docs/tools/web-fetch.md)
- [**MCP Server Integration**](./docs/tools/mcp-server.md) - Extend with custom
  tools.
- [**Custom Extensions**](./docs/extensions/index.md) - Build and share your own
  commands.

### Advanced Topics

- [**Headless Mode (Scripting)**](./docs/cli/headless.md) - Use Gemini CLI in
  automated workflows.
- [**Architecture Overview**](./docs/architecture.md) - How Gemini CLI works.
- [**IDE Integration**](./docs/ide-integration/index.md) - VS Code companion.
- [**Sandboxing & Security**](./docs/cli/sandbox.md) - Safe execution
  environments.
- [**Trusted Folders**](./docs/cli/trusted-folders.md) - Control execution
  policies by folder.
- [**Enterprise Guide**](./docs/cli/enterprise.md) - Deploy and manage in a
  corporate environment.
- [**Telemetry & Monitoring**](./docs/cli/telemetry.md) - Usage tracking.
- [**Tools API Development**](./docs/core/tools-api.md) - Create custom tools.
- [**Local development**](./docs/local-development.md) - Local development
  tooling.

### Troubleshooting & Support

- [**Troubleshooting Guide**](./docs/troubleshooting.md) - Common issues and
  solutions.
- [**FAQ**](./docs/faq.md) - Frequently asked questions.
- Use `/bug` command to report issues directly from the CLI.

### Using MCP Servers

Configure MCP servers in `~/.gemini/settings.json` to extend Gemini CLI with
custom tools:

```text
> @github List my open pull requests
> @slack Send a summary of today's commits to #dev channel
> @database Run a query to find inactive users
```

See the [MCP Server Integration guide](./docs/tools/mcp-server.md) for setup
instructions.

## 🤝 Contributing

We welcome contributions! Gemini CLI is fully open source (Apache 2.0), and we
encourage the community to:

- Report bugs and suggest features.
- Improve documentation.
- Submit code improvements.
- Share your MCP servers and extensions.

See our [Contributing Guide](./CONTRIBUTING.md) for development setup, coding
standards, and how to submit pull requests.

Check our [Official Roadmap](https://github.com/orgs/google-gemini/projects/11)
for planned features and priorities.

## 📖 Resources

- **[Official Roadmap](./ROADMAP.md)** - See what's coming next.
- **[Changelog](./docs/changelogs/index.md)** - See recent notable updates.
- **[NPM Package](https://www.npmjs.com/package/@google/gemini-cli)** - Package
  registry.
- **[GitHub Issues](https://github.com/google-gemini/gemini-cli/issues)** -
  Report bugs or request features.
- **[Security Advisories](https://github.com/google-gemini/gemini-cli/security/advisories)** -
  Security updates.

### Uninstall

See the [Uninstall Guide](docs/cli/uninstall.md) for removal instructions.

## 📄 Legal

- **License**: [Apache License 2.0](LICENSE)
- **Terms of Service**: [Terms & Privacy](./docs/tos-privacy.md)
- **Security**: [Security Policy](SECURITY.md)

---

<p align="center">
  Built with ❤️ by Google and the open source community
</p><|MERGE_RESOLUTION|>--- conflicted
+++ resolved
@@ -53,16 +53,8 @@
 brew install gemini-cli
 ```
 
-<<<<<<< HEAD
-#### System Requirements
-
-- Node.js version 20 or higher
-- macOS, Linux, or Windows
-
 > **Note**: For Excel integration features (xlwings), Python 3.13.7 embedded environment is automatically installed during `npm install` on Windows. Manual installation may be required on other platforms.
 
-=======
->>>>>>> 372b5887
 ## Release Cadence and Tags
 
 See [Releases](./docs/releases.md) for more details.
